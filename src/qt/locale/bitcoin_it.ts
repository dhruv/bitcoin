<?xml version="1.0" encoding="utf-8"?>
<!DOCTYPE TS>
<TS version="2.0" language="it">
<defaultcodec>UTF-8</defaultcodec>
<context>
    <name>AboutDialog</name>
    <message>
        <location filename="../forms/aboutdialog.ui" line="14"/>
        <source>About Bitcoin</source>
        <translation>Info su Bitcoin</translation>
    </message>
    <message>
        <location filename="../forms/aboutdialog.ui" line="53"/>
        <source>&lt;b&gt;Bitcoin&lt;/b&gt; version</source>
        <translation>Versione di &lt;b&gt;Bitcoin&lt;/b&gt;</translation>
    </message>
    <message>
        <location filename="../forms/aboutdialog.ui" line="85"/>
        <source>Copyright © 2009-2012 Bitcoin Developers

This is experimental software.

Distributed under the MIT/X11 software license, see the accompanying file license.txt or http://www.opensource.org/licenses/mit-license.php.

This product includes software developed by the OpenSSL Project for use in the OpenSSL Toolkit (http://www.openssl.org/) and cryptographic software written by Eric Young (eay@cryptsoft.com) and UPnP software written by Thomas Bernard.</source>
        <translation>Copyright © 2009-2012 Bitcoin Developers

Questo è un software sperimentale.

Distribuito sotto la licenza software MIT/X11, vedi il file license.txt incluso oppure su http://www.opensource.org/licenses/mit-license.php.

Questo prodotto include software sviluppato dal progetto OpenSSL per l&apos;uso del Toolkit OpenSSL (http://www.openssl.org/), software crittografico scritto da Eric Young (eay@cryptsoft.com) e software UPnP scritto da Thomas Bernard.</translation>
    </message>
</context>
<context>
    <name>AddressBookPage</name>
    <message>
        <location filename="../forms/addressbookpage.ui" line="14"/>
        <source>Address Book</source>
        <translation>Rubrica</translation>
    </message>
    <message>
        <location filename="../forms/addressbookpage.ui" line="20"/>
        <source>These are your Bitcoin addresses for receiving payments.  You may want to give a different one to each sender so you can keep track of who is paying you.</source>
        <translation>Questi sono i tuoi indirizzi Bitcoin per ricevere pagamenti. Potrai darne uno diverso ad ognuno per tenere così traccia di chi ti sta pagando.</translation>
    </message>
    <message>
        <location filename="../forms/addressbookpage.ui" line="33"/>
        <source>Double-click to edit address or label</source>
        <translation>Fai doppio click per modificare o cancellare l&apos;etichetta</translation>
    </message>
    <message>
        <location filename="../forms/addressbookpage.ui" line="57"/>
        <source>Create a new address</source>
        <translation>Crea un nuovo indirizzo</translation>
    </message>
    <message>
        <location filename="../forms/addressbookpage.ui" line="60"/>
        <source>&amp;New Address...</source>
        <translation>&amp;Nuovo indirizzo...</translation>
    </message>
    <message>
        <location filename="../forms/addressbookpage.ui" line="71"/>
        <source>Copy the currently selected address to the system clipboard</source>
        <translation>Copia l&apos;indirizzo attualmente selezionato nella clipboard</translation>
    </message>
    <message>
        <location filename="../forms/addressbookpage.ui" line="74"/>
        <source>&amp;Copy to Clipboard</source>
        <translation>&amp;Copia nella clipboard</translation>
    </message>
    <message>
        <location filename="../forms/addressbookpage.ui" line="96"/>
        <source>Sign a message to prove you own this address</source>
        <translation>Firma un messaggio per dimostrare di possedere questo indirizzo</translation>
    </message>
    <message>
        <location filename="../forms/addressbookpage.ui" line="110"/>
        <source>Delete the currently selected address from the list. Only sending addresses can be deleted.</source>
        <translation>Cancella l&apos;indirizzo attualmente selezionato dalla lista. Solo indirizzi d&apos;invio possono essere cancellati.</translation>
    </message>
    <message>
        <location filename="../forms/addressbookpage.ui" line="113"/>
        <source>&amp;Delete</source>
        <translation>&amp;Cancella</translation>
    </message>
    <message>
<<<<<<< HEAD
        <location filename="../forms/addressbookpage.ui" line="99"/>
        <source>&amp;Sign Message</source>
        <translation>&amp;Firma il messaggio</translation>
    </message>
    <message>
        <location filename="../forms/addressbookpage.ui" line="85"/>
        <source>Show &amp;QR Code</source>
        <translation>Mostra il codice &amp;QR</translation>
    </message>
    <message>
        <location filename="../addressbookpage.cpp" line="278"/>
        <source>Export Address Book Data</source>
        <translation>Esporta gli indirizzi della rubrica</translation>
    </message>
    <message>
        <location filename="../addressbookpage.cpp" line="279"/>
=======
        <location filename="../addressbookpage.cpp" line="209"/>
>>>>>>> fc1cd74b
        <source>Comma separated file (*.csv)</source>
        <translation>Testo CSV (*.csv)</translation>
    </message>
    <message>
        <location filename="../addressbookpage.cpp" line="292"/>
        <source>Could not write to file %1.</source>
        <translation>Impossibile scrivere sul file %1.</translation>
    </message>
    <message>
<<<<<<< HEAD
        <location filename="../addressbookpage.cpp" line="63"/>
        <source>Edit</source>
        <translation>Modifica</translation>
    </message>
    <message>
        <location filename="../addressbookpage.cpp" line="61"/>
        <source>Copy address</source>
        <translation>Copia l&apos;indirizzo</translation>
    </message>
    <message>
        <location filename="../addressbookpage.cpp" line="62"/>
        <source>Copy label</source>
        <translation>Copia l&apos;etichetta</translation>
    </message>
    <message>
        <location filename="../addressbookpage.cpp" line="64"/>
        <source>Delete</source>
        <translation>Cancella</translation>
    </message>
    <message>
        <location filename="../addressbookpage.cpp" line="292"/>
        <source>Error exporting</source>
        <translation>Errore nell&apos;esportazione</translation>
=======
        <location filename="../addressbookpage.cpp" line="208"/>
        <source>Export Address Book Data</source>
        <translation>Esporta gli indirizzi della rubrica</translation>
>>>>>>> fc1cd74b
    </message>
</context>
<context>
    <name>AddressTableModel</name>
    <message>
        <location filename="../addresstablemodel.cpp" line="78"/>
        <source>Label</source>
        <translation>Etichetta</translation>
    </message>
    <message>
        <location filename="../addresstablemodel.cpp" line="78"/>
        <source>Address</source>
        <translation>Indirizzo</translation>
    </message>
    <message>
        <location filename="../addresstablemodel.cpp" line="114"/>
        <source>(no label)</source>
        <translation>(nessuna etichetta)</translation>
    </message>
</context>
<context>
    <name>AskPassphraseDialog</name>
    <message>
        <location filename="../forms/askpassphrasedialog.ui" line="61"/>
        <source>New passphrase</source>
        <translation>Nuova passphrase</translation>
    </message>
    <message>
<<<<<<< HEAD
        <location filename="../forms/askpassphrasedialog.ui" line="75"/>
        <source>Repeat new passphrase</source>
        <translation>Ripeti la passphrase</translation>
=======
        <location filename="../askpassphrasedialog.cpp" line="38"/>
        <source>This operation needs your wallet passphrase to unlock the wallet.</source>
        <translation>Quest&apos;operazione necessita della passphrase per sbloccare il portamonete.</translation>
    </message>
    <message>
        <location filename="../askpassphrasedialog.cpp" line="51"/>
        <source>Decrypt wallet</source>
        <translation>Decifra il portamonete</translation>
>>>>>>> fc1cd74b
    </message>
    <message>
        <location filename="../forms/askpassphrasedialog.ui" line="47"/>
        <source>Enter passphrase</source>
        <translation>Inserisci la passphrase</translation>
    </message>
    <message>
<<<<<<< HEAD
        <location filename="../askpassphrasedialog.cpp" line="43"/>
        <source>Unlock wallet</source>
        <translation>Sblocca il portamonete</translation>
=======
        <location filename="../askpassphrasedialog.cpp" line="117"/>
        <location filename="../askpassphrasedialog.cpp" line="124"/>
        <location filename="../askpassphrasedialog.cpp" line="166"/>
        <location filename="../askpassphrasedialog.cpp" line="172"/>
        <source>Wallet encryption failed</source>
        <translation>Cifratura del portamonete fallita</translation>
>>>>>>> fc1cd74b
    </message>
    <message>
        <location filename="../askpassphrasedialog.cpp" line="118"/>
        <source>Wallet encryption failed due to an internal error. Your wallet was not encrypted.</source>
        <translation>Cifratura del portamonete fallita a causa di un errore interno. Il portamonete non è stato cifrato.</translation>
    </message>
    <message>
        <location filename="../forms/askpassphrasedialog.ui" line="26"/>
        <source>Dialog</source>
        <translation>Dialogo</translation>
    </message>
    <message>
        <location filename="../forms/askpassphrasedialog.ui" line="94"/>
        <source>TextLabel</source>
        <translation>Etichetta</translation>
    </message>
    <message>
        <location filename="../askpassphrasedialog.cpp" line="125"/>
        <location filename="../askpassphrasedialog.cpp" line="173"/>
        <source>The supplied passphrases do not match.</source>
        <translation>Le passphrase inserite non corrispondono.</translation>
    </message>
    <message>
        <location filename="../askpassphrasedialog.cpp" line="137"/>
        <location filename="../askpassphrasedialog.cpp" line="148"/>
        <location filename="../askpassphrasedialog.cpp" line="167"/>
        <source>The passphrase entered for the wallet decryption was incorrect.</source>
        <translation>La passphrase inserita per la decifrazione del portamonete è errata.</translation>
    </message>
    <message>
        <location filename="../forms/askpassphrasedialog.ui" line="94"/>
        <source>TextLabel</source>
        <translation>Etichetta</translation>
    </message>
    <message>
<<<<<<< HEAD
=======
        <location filename="../askpassphrasedialog.cpp" line="34"/>
        <source>Enter the new passphrase to the wallet.&lt;br/&gt;Please use a passphrase of &lt;b&gt;10 or more random characters&lt;/b&gt;, or &lt;b&gt;eight or more words&lt;/b&gt;.</source>
        <translation>Inserisci la passphrase per il portamonete.&lt;br/&gt;Per piacere usare unapassphrase di &lt;b&gt;10 o più caratteri casuali&lt;/b&gt;, o &lt;b&gt;otto o più parole&lt;/b&gt;.</translation>
    </message>
    <message>
        <location filename="../forms/askpassphrasedialog.ui" line="26"/>
        <source>Dialog</source>
        <translation>Dialogo</translation>
    </message>
    <message>
>>>>>>> fc1cd74b
        <location filename="../askpassphrasedialog.cpp" line="46"/>
        <source>This operation needs your wallet passphrase to decrypt the wallet.</source>
        <translation>Quest&apos;operazione necessita della passphrase per decifrare il portamonete,</translation>
    </message>
    <message>
        <location filename="../askpassphrasedialog.cpp" line="55"/>
        <source>Enter the old and new passphrase to the wallet.</source>
        <translation>Inserisci la vecchia e la nuova passphrase per il portamonete.</translation>
    </message>
    <message>
        <location filename="../askpassphrasedialog.cpp" line="102"/>
        <source>WARNING: If you encrypt your wallet and lose your passphrase, you will &lt;b&gt;LOSE ALL OF YOUR BITCOINS&lt;/b&gt;!
Are you sure you wish to encrypt your wallet?</source>
        <translation>ATTENZIONE: se si cifra il portamonete e si perde la frase d&apos;ordine, &lt;b&gt;SI PERDERANNO TUTTI I PROPRI BITCOIN&lt;/b&gt;!
Si è sicuri di voler cifrare il portamonete?</translation>
    </message>
    <message>
<<<<<<< HEAD
        <location filename="../askpassphrasedialog.cpp" line="161"/>
        <source>Wallet passphrase was successfully changed.</source>
        <translation>Passphrase del portamonete modificata con successo.</translation>
=======
        <location filename="../askpassphrasedialog.cpp" line="35"/>
        <source>Encrypt wallet</source>
        <translation>Cifra il portamonete</translation>
    </message>
    <message>
        <location filename="../askpassphrasedialog.cpp" line="43"/>
        <source>Unlock wallet</source>
        <translation>Sblocca il portamonete</translation>
    </message>
    <message>
        <location filename="../askpassphrasedialog.cpp" line="111"/>
        <location filename="../askpassphrasedialog.cpp" line="160"/>
        <source>Wallet encrypted</source>
        <translation>Portamonete cifrato</translation>
>>>>>>> fc1cd74b
    </message>
    <message>
        <location filename="../askpassphrasedialog.cpp" line="54"/>
        <source>Change passphrase</source>
        <translation>Cambia la passphrase</translation>
    </message>
    <message>
<<<<<<< HEAD
        <location filename="../askpassphrasedialog.cpp" line="51"/>
        <source>Decrypt wallet</source>
        <translation>Decifra il portamonete</translation>
    </message>
    <message>
        <location filename="../askpassphrasedialog.cpp" line="111"/>
        <location filename="../askpassphrasedialog.cpp" line="160"/>
        <source>Wallet encrypted</source>
        <translation>Portamonete cifrato</translation>
    </message>
    <message>
        <location filename="../askpassphrasedialog.cpp" line="136"/>
        <source>Wallet unlock failed</source>
        <translation>Sblocco del portamonete fallito</translation>
    </message>
    <message>
        <location filename="../askpassphrasedialog.cpp" line="125"/>
        <location filename="../askpassphrasedialog.cpp" line="173"/>
        <source>The supplied passphrases do not match.</source>
        <translation>Le passphrase inserite non corrispondono.</translation>
    </message>
    <message>
        <location filename="../askpassphrasedialog.cpp" line="137"/>
        <location filename="../askpassphrasedialog.cpp" line="148"/>
        <location filename="../askpassphrasedialog.cpp" line="167"/>
        <source>The passphrase entered for the wallet decryption was incorrect.</source>
        <translation>La passphrase inserita per la decifrazione del portamonete è errata.</translation>
=======
        <location filename="../askpassphrasedialog.cpp" line="118"/>
        <source>Wallet encryption failed due to an internal error. Your wallet was not encrypted.</source>
        <translation>Cifratura del portamonete fallita a causa di un errore interno. Il portamonete non è stato cifrato.</translation>
    </message>
    <message>
        <location filename="../askpassphrasedialog.cpp" line="136"/>
        <source>Wallet unlock failed</source>
        <translation>Sblocco del portamonete fallito</translation>
    </message>
    <message>
        <location filename="../askpassphrasedialog.cpp" line="54"/>
        <source>Change passphrase</source>
        <translation>Cambia la passphrase</translation>
>>>>>>> fc1cd74b
    </message>
    <message>
        <location filename="../askpassphrasedialog.cpp" line="147"/>
        <source>Wallet decryption failed</source>
        <translation>Decifrazione del portamonete fallita</translation>
    </message>
    <message>
<<<<<<< HEAD
        <location filename="../askpassphrasedialog.cpp" line="117"/>
        <location filename="../askpassphrasedialog.cpp" line="124"/>
        <location filename="../askpassphrasedialog.cpp" line="166"/>
        <location filename="../askpassphrasedialog.cpp" line="172"/>
        <source>Wallet encryption failed</source>
        <translation>Cifratura del portamonete fallita</translation>
=======
        <location filename="../askpassphrasedialog.cpp" line="101"/>
        <source>Confirm wallet encryption</source>
        <translation>Conferma la cifratura del portamonete</translation>
    </message>
    <message>
        <location filename="../askpassphrasedialog.cpp" line="161"/>
        <source>Wallet passphrase was successfully changed.</source>
        <translation>Passphrase del portamonete modificata con successo.</translation>
>>>>>>> fc1cd74b
    </message>
    <message>
        <location filename="../askpassphrasedialog.cpp" line="208"/>
        <location filename="../askpassphrasedialog.cpp" line="232"/>
        <source>Warning: The Caps Lock key is on.</source>
        <translation>Attenzione: tasto Blocco maiuscole attivo.</translation>
    </message>
    <message>
        <location filename="../askpassphrasedialog.cpp" line="112"/>
        <source>Bitcoin will close now to finish the encryption process. Remember that encrypting your wallet cannot fully protect your bitcoins from being stolen by malware infecting your computer.</source>
        <translation>Bitcoin verrà ora chiuso per finire il processo di crittazione. Ricorda che criptare il tuo portamonete non può fornire una protezione totale contro furti causati da malware che dovessero infettare il tuo computer.</translation>
    </message>
</context>
<context>
    <name>BitcoinGUI</name>
    <message>
<<<<<<< HEAD
        <location filename="../bitcoingui.cpp" line="206"/>
        <source>Show the list of addresses for receiving payments</source>
        <translation>Mostra la lista di indirizzi su cui ricevere pagamenti</translation>
    </message>
    <message>
        <location filename="../bitcoingui.cpp" line="242"/>
        <source>Show information about Bitcoin</source>
        <translation>Mostra informazioni su Bitcoin</translation>
=======
        <location filename="../bitcoingui.cpp" line="198"/>
        <source>&amp;Receive coins</source>
        <translation>&amp;Ricevi monete</translation>
    </message>
    <message>
        <location filename="../bitcoingui.cpp" line="199"/>
        <source>Show the list of addresses for receiving payments</source>
        <translation>Mostra la lista di indirizzi su cui ricevere pagamenti</translation>
    </message>
    <message>
        <location filename="../bitcoingui.cpp" line="228"/>
        <source>About &amp;Qt</source>
        <translation>Informazioni su &amp;Qt</translation>
    </message>
    <message>
        <location filename="../bitcoingui.cpp" line="242"/>
        <source>Change the passphrase used for wallet encryption</source>
        <translation>Cambia la passphrase per la cifratura del portamonete</translation>
>>>>>>> fc1cd74b
    </message>
    <message>
        <location filename="../bitcoingui.cpp" line="255"/>
        <source>Encrypt or decrypt wallet</source>
        <translation>Cifra o decifra il portamonete</translation>
    </message>
    <message>
<<<<<<< HEAD
        <location filename="../bitcoingui.cpp" line="248"/>
        <source>Modify configuration options for bitcoin</source>
        <translation>Modifica configurazione opzioni per bitcoin</translation>
    </message>
    <message>
        <location filename="../bitcoingui.cpp" line="199"/>
        <source>&amp;Address Book</source>
        <translation>&amp;Rubrica</translation>
    </message>
    <message>
        <location filename="../bitcoingui.cpp" line="200"/>
        <source>Edit the list of stored addresses and labels</source>
        <translation>Modifica la lista degli indirizzi salvati e delle etichette</translation>
    </message>
    <message>
        <location filename="../bitcoingui.cpp" line="205"/>
        <source>&amp;Receive coins</source>
        <translation>&amp;Ricevi monete</translation>
=======
        <location filename="../bitcoingui.cpp" line="70"/>
        <source>Bitcoin Wallet</source>
        <translation>Portamonete di bitcoin</translation>
>>>>>>> fc1cd74b
    </message>
    <message>
        <location filename="../bitcoingui.cpp" line="73"/>
        <source>Bitcoin Wallet</source>
        <translation>Portamonete di bitcoin</translation>
    </message>
    <message>
        <location filename="../bitcoingui.cpp" line="211"/>
        <source>&amp;Send coins</source>
        <translation>&amp;Invia monete</translation>
    </message>
    <message>
        <location filename="../bitcoingui.cpp" line="187"/>
        <source>&amp;Overview</source>
        <translation>&amp;Sintesi</translation>
    </message>
    <message>
<<<<<<< HEAD
        <location filename="../bitcoingui.cpp" line="188"/>
        <source>Show general overview of wallet</source>
        <translation>Mostra lo stato generale del portamonete</translation>
    </message>
    <message>
        <location filename="../bitcoingui.cpp" line="193"/>
=======
        <location filename="../bitcoingui.cpp" line="186"/>
>>>>>>> fc1cd74b
        <source>&amp;Transactions</source>
        <translation>&amp;Transazioni</translation>
    </message>
    <message>
<<<<<<< HEAD
        <location filename="../bitcoingui.cpp" line="194"/>
        <source>Browse transaction history</source>
        <translation>Cerca nelle transazioni</translation>
    </message>
    <message>
        <location filename="../bitcoingui.cpp" line="329"/>
        <source>[testnet]</source>
        <translation>[testnet]</translation>
=======
        <location filename="../bitcoingui.cpp" line="192"/>
        <source>&amp;Address Book</source>
        <translation>&amp;Rubrica</translation>
>>>>>>> fc1cd74b
    </message>
    <message>
        <location filename="../bitcoingui.cpp" line="237"/>
        <source>E&amp;xit</source>
        <translation>&amp;Esci</translation>
    </message>
    <message>
<<<<<<< HEAD
        <location filename="../bitcoingui.cpp" line="238"/>
        <source>Quit application</source>
        <translation>Chiudi applicazione</translation>
    </message>
    <message>
        <location filename="../bitcoingui.cpp" line="244"/>
        <source>About &amp;Qt</source>
        <translation>Informazioni su &amp;Qt</translation>
    </message>
    <message>
        <location filename="../bitcoingui.cpp" line="245"/>
        <source>Show information about Qt</source>
        <translation>Mostra informazioni su Qt</translation>
    </message>
    <message>
        <location filename="../bitcoingui.cpp" line="247"/>
        <source>&amp;Options...</source>
        <translation>&amp;Opzioni...</translation>
    </message>
    <message>
        <location filename="../bitcoingui.cpp" line="258"/>
        <source>Backup wallet to another location</source>
        <translation>Backup portamonete in un&apos;altra locazione</translation>
=======
        <location filename="../bitcoingui.cpp" line="204"/>
        <source>&amp;Send coins</source>
        <translation>&amp;Invia monete</translation>
    </message>
    <message>
        <location filename="../bitcoingui.cpp" line="221"/>
        <source>E&amp;xit</source>
        <translation>&amp;Esci</translation>
>>>>>>> fc1cd74b
    </message>
    <message>
        <location filename="../bitcoingui.cpp" line="260"/>
        <source>Change the passphrase used for wallet encryption</source>
        <translation>Cambia la passphrase per la cifratura del portamonete</translation>
    </message>
    <message numerus="yes">
        <location filename="../bitcoingui.cpp" line="520"/>
        <source>%n minute(s) ago</source>
        <translation>
            <numerusform>%n minuto fa</numerusform>
            <numerusform>%n minuti fa</numerusform>
        </translation>
    </message>
    <message>
<<<<<<< HEAD
        <location filename="../bitcoingui.cpp" line="806"/>
        <source>Backup Wallet</source>
        <translation>Backup Portamonete</translation>
    </message>
    <message>
        <location filename="../bitcoingui.cpp" line="806"/>
        <source>Wallet Data (*.dat)</source>
        <translation>Dati Portamonete (*.dat)</translation>
    </message>
    <message>
        <location filename="../bitcoingui.cpp" line="809"/>
        <source>Backup Failed</source>
        <translation>Backup fallito</translation>
    </message>
    <message>
        <location filename="../bitcoingui.cpp" line="809"/>
        <source>There was an error trying to save the wallet data to the new location.</source>
        <translation>C&apos;è stato un errore tentanto di salvare i dati del portamonete in un&apos;altra locazione</translation>
    </message>
    <message>
        <location filename="../bitcoingui.cpp" line="212"/>
        <source>Send coins to a bitcoin address</source>
        <translation>Invia monete ad un indirizzo bitcoin</translation>
    </message>
    <message>
        <location filename="../bitcoingui.cpp" line="252"/>
        <source>&amp;Export...</source>
        <translation>&amp;Esporta...</translation>
    </message>
    <message>
        <location filename="../bitcoingui.cpp" line="217"/>
        <source>Sign &amp;message</source>
        <translation>Firma il &amp;messaggio</translation>
    </message>
    <message>
        <location filename="../bitcoingui.cpp" line="218"/>
        <source>Prove you control an address</source>
        <translation>Dimostra di controllare un indirizzo</translation>
    </message>
    <message>
        <location filename="../bitcoingui.cpp" line="250"/>
        <source>Open &amp;Bitcoin</source>
        <translation>Apri &amp;Bitcoin</translation>
    </message>
    <message>
        <location filename="../bitcoingui.cpp" line="241"/>
        <source>&amp;About %1</source>
        <translation>&amp;A %1-ról</translation>
    </message>
    <message>
        <location filename="../bitcoingui.cpp" line="146"/>
        <location filename="../bitcoingui.cpp" line="478"/>
        <source>Synchronizing with network...</source>
        <translation>Sto sincronizzando con la rete...</translation>
    </message>
    <message>
        <location filename="../bitcoingui.cpp" line="251"/>
        <source>Show the Bitcoin window</source>
        <translation>Mostra la finestra Bitcoin</translation>
=======
        <location filename="../bitcoingui.cpp" line="231"/>
        <source>&amp;Options...</source>
        <translation>&amp;Opzioni...</translation>
    </message>
    <message>
        <location filename="../bitcoingui.cpp" line="239"/>
        <source>Encrypt or decrypt wallet</source>
        <translation>Cifra o decifra il portamonete</translation>
    </message>
    <message>
        <location filename="../bitcoingui.cpp" line="238"/>
        <source>&amp;Encrypt Wallet</source>
        <translation>&amp;Cifra il portamonete</translation>
    </message>
    <message>
        <location filename="../bitcoingui.cpp" line="226"/>
        <source>Show information about Bitcoin</source>
        <translation>Mostra informazioni su Bitcoin</translation>
>>>>>>> fc1cd74b
    </message>
    <message>
        <location filename="../bitcoingui.cpp" line="253"/>
        <source>Export the data in the current tab to a file</source>
        <translation>Esporta i dati nella tabella corrente su un file</translation>
    </message>
    <message>
<<<<<<< HEAD
        <location filename="../bitcoingui.cpp" line="254"/>
        <source>&amp;Encrypt Wallet</source>
        <translation>&amp;Cifra il portamonete</translation>
    </message>
    <message>
        <location filename="../bitcoingui.cpp" line="257"/>
        <source>&amp;Backup Wallet</source>
        <translation type="unfinished">Backup Portamonete</translation>
=======
        <location filename="../bitcoingui.cpp" line="236"/>
        <source>&amp;Export...</source>
        <translation>&amp;Esporta...</translation>
    </message>
    <message>
        <location filename="../bitcoingui.cpp" line="264"/>
        <source>&amp;File</source>
        <translation>&amp;File</translation>
    </message>
    <message>
        <location filename="../bitcoingui.cpp" line="225"/>
        <source>&amp;About %1</source>
        <translation>&amp;Informazioni su %1</translation>
    </message>
    <message>
        <location filename="../bitcoingui.cpp" line="267"/>
        <source>&amp;Settings</source>
        <translation>&amp;Impostazioni</translation>
>>>>>>> fc1cd74b
    </message>
    <message>
        <location filename="../bitcoingui.cpp" line="259"/>
        <source>&amp;Change Passphrase</source>
        <translation>&amp;Cambia la passphrase</translation>
    </message>
    <message>
        <location filename="../bitcoingui.cpp" line="283"/>
        <source>&amp;File</source>
        <translation>&amp;File</translation>
    </message>
    <message>
        <location filename="../bitcoingui.cpp" line="292"/>
        <source>&amp;Settings</source>
        <translation>&amp;Impostazioni</translation>
    </message>
    <message>
        <location filename="../bitcoingui.cpp" line="298"/>
        <source>&amp;Help</source>
        <translation>&amp;Aiuto</translation>
    </message>
    <message>
        <location filename="../bitcoingui.cpp" line="316"/>
        <source>Actions toolbar</source>
        <translation>Barra degli strumenti &quot;Azioni&quot;</translation>
    </message>
    <message numerus="yes">
        <location filename="../bitcoingui.cpp" line="463"/>
        <source>%n active connection(s) to Bitcoin network</source>
        <translation>
            <numerusform>%n connessione attiva alla rete Bitcoin</numerusform>
            <numerusform>%n connessioni attive alla rete Bitcoin</numerusform>
        </translation>
    </message>
    <message>
<<<<<<< HEAD
        <location filename="../bitcoingui.cpp" line="501"/>
=======
        <location filename="../bitcoingui.cpp" line="241"/>
        <source>&amp;Change Passphrase</source>
        <translation>&amp;Cambia la passphrase</translation>
    </message>
    <message>
        <location filename="../bitcoingui.cpp" line="142"/>
        <source>Block chain synchronization in progress</source>
        <translation>sincronizzazione della catena di blocchi in corso</translation>
    </message>
    <message>
        <location filename="../bitcoingui.cpp" line="181"/>
        <source>Show general overview of wallet</source>
        <translation>Mostra lo stato generale del portamonete</translation>
    </message>
    <message>
        <location filename="../bitcoingui.cpp" line="187"/>
        <source>Browse transaction history</source>
        <translation>Cerca nelle transazioni</translation>
    </message>
    <message>
        <location filename="../bitcoingui.cpp" line="205"/>
        <source>Send coins to a bitcoin address</source>
        <translation>Invia monete ad un indirizzo bitcoin</translation>
    </message>
    <message>
        <location filename="../bitcoingui.cpp" line="232"/>
        <source>Modify configuration options for bitcoin</source>
        <translation>Modifica configurazione opzioni per bitcoin</translation>
    </message>
    <message>
        <location filename="../bitcoingui.cpp" line="234"/>
        <source>Open &amp;Bitcoin</source>
        <translation>Apri &amp;Bitcoin</translation>
    </message>
    <message>
        <location filename="../bitcoingui.cpp" line="235"/>
        <source>Show the Bitcoin window</source>
        <translation>Mostra la finestra Bitcoin</translation>
    </message>
    <message>
        <location filename="../bitcoingui.cpp" line="237"/>
        <source>Export the current view to a file</source>
        <translation>Esporta la visualizzazione corrente su file</translation>
    </message>
    <message>
        <location filename="../bitcoingui.cpp" line="468"/>
>>>>>>> fc1cd74b
        <source>Downloaded %1 blocks of transaction history.</source>
        <translation>Scaricati %1 blocchi dello storico transazioni.</translation>
    </message>
    <message numerus="yes">
        <location filename="../bitcoingui.cpp" line="516"/>
        <source>%n second(s) ago</source>
        <translation>
            <numerusform>%n secondo fa</numerusform>
            <numerusform>%n secondi fa</numerusform>
        </translation>
    </message>
    <message numerus="yes">
<<<<<<< HEAD
        <location filename="../bitcoingui.cpp" line="524"/>
=======
        <location filename="../bitcoingui.cpp" line="487"/>
        <source>%n minute(s) ago</source>
        <translation>
            <numerusform>%n minuto fa</numerusform>
            <numerusform>%n minuti fa</numerusform>
        </translation>
    </message>
    <message numerus="yes">
        <location filename="../bitcoingui.cpp" line="491"/>
>>>>>>> fc1cd74b
        <source>%n hour(s) ago</source>
        <translation>
            <numerusform>%n ora fa</numerusform>
            <numerusform>%n ore fa</numerusform>
        </translation>
    </message>
    <message numerus="yes">
        <location filename="../bitcoingui.cpp" line="528"/>
        <source>%n day(s) ago</source>
        <translation>
            <numerusform>%n giorno fa</numerusform>
            <numerusform>%n giorni fa</numerusform>
        </translation>
    </message>
    <message>
        <location filename="../bitcoingui.cpp" line="534"/>
        <source>Up to date</source>
        <translation>Aggiornato</translation>
    </message>
    <message>
        <location filename="../bitcoingui.cpp" line="539"/>
        <source>Catching up...</source>
        <translation>In aggiornamento...</translation>
    </message>
    <message>
        <location filename="../bitcoingui.cpp" line="149"/>
        <source>Block chain synchronization in progress</source>
        <translation>sincronizzazione della catena di blocchi in corso</translation>
    </message>
    <message>
        <location filename="../bitcoingui.cpp" line="547"/>
        <source>Last received block was generated %1.</source>
        <translation>L&apos;ultimo blocco ricevuto è stato generato %1</translation>
    </message>
    <message>
        <location filename="../bitcoingui.cpp" line="616"/>
        <source>This transaction is over the size limit.  You can still send it for a fee of %1, which goes to the nodes that process your transaction and helps to support the network.  Do you want to pay the fee?</source>
        <translation>Questa transazione è superiore al limite di dimensione. È comunque possibile inviarla con una commissione di %1, che va ai nodi che processano la tua transazione e contribuisce a sostenere la rete. Vuoi pagare la commissione?</translation>
    </message>
    <message>
        <location filename="../bitcoingui.cpp" line="648"/>
        <source>Sent transaction</source>
        <translation>Transazione inviata</translation>
    </message>
    <message>
        <location filename="../bitcoingui.cpp" line="649"/>
        <source>Incoming transaction</source>
        <translation>Transazione ricevuta</translation>
    </message>
    <message>
        <location filename="../bitcoingui.cpp" line="650"/>
        <source>Date: %1
Amount: %2
Type: %3
Address: %4
</source>
        <translation>Data: %1
Quantità: %2
Tipo: %3
Indirizzo: %4

</translation>
    </message>
    <message>
<<<<<<< HEAD
        <location filename="../bitcoingui.cpp" line="421"/>
        <source>bitcoin-qt</source>
        <translation>bitcoin-qt</translation>
    </message>
    <message>
        <location filename="../bitcoingui.cpp" line="489"/>
        <source>Downloaded %1 of %2 blocks of transaction history.</source>
        <translation>Scaricati %1 dei %2 blocchi dello storico transazioni.</translation>
    </message>
    <message>
        <location filename="../bitcoingui.cpp" line="775"/>
=======
        <location filename="../bitcoingui.cpp" line="711"/>
>>>>>>> fc1cd74b
        <source>Wallet is &lt;b&gt;encrypted&lt;/b&gt; and currently &lt;b&gt;unlocked&lt;/b&gt;</source>
        <translation>Il portamonete è &lt;b&gt;cifrato&lt;/b&gt; e attualmente &lt;b&gt;sbloccato&lt;/b&gt;</translation>
    </message>
    <message>
        <location filename="../bitcoingui.cpp" line="783"/>
        <source>Wallet is &lt;b&gt;encrypted&lt;/b&gt; and currently &lt;b&gt;locked&lt;/b&gt;</source>
        <translation>Il portamonete è &lt;b&gt;cifrato&lt;/b&gt; e attualmente &lt;b&gt;bloccato&lt;/b&gt;</translation>
    </message>
    <message>
<<<<<<< HEAD
        <location filename="../bitcoingui.cpp" line="621"/>
=======
        <location filename="../bitcoingui.cpp" line="588"/>
>>>>>>> fc1cd74b
        <source>Sending...</source>
        <translation>Invio...</translation>
    </message>
    <message>
<<<<<<< HEAD
        <location filename="../bitcoingui.cpp" line="305"/>
        <source>Tabs toolbar</source>
        <translation>Barra degli strumenti &quot;Tabs&quot;</translation>
    </message>
    <message>
        <location filename="../bitcoin.cpp" line="144"/>
=======
        <location filename="../bitcoingui.cpp" line="388"/>
        <source>bitcoin-qt</source>
        <translation>bitcoin-qt</translation>
    </message>
    <message>
        <location filename="../bitcoingui.cpp" line="456"/>
        <source>Downloaded %1 of %2 blocks of transaction history.</source>
        <translation>Scaricati %1 dei %2 blocchi dello storico transazioni.</translation>
    </message>
    <message>
        <location filename="../bitcoin.cpp" line="133"/>
>>>>>>> fc1cd74b
        <source>A fatal error occurred. Bitcoin can no longer continue safely and will quit.</source>
        <translation type="unfinished"></translation>
    </message>
</context>
<context>
    <name>DisplayOptionsPage</name>
    <message>
        <location filename="../optionsdialog.cpp" line="273"/>
        <source>Choose the default subdivision unit to show in the interface, and when sending coins</source>
        <translation>Scegli l&apos;unità di suddivisione di default per l&apos;interfaccia e per l&apos;invio di monete</translation>
    </message>
    <message>
        <location filename="../optionsdialog.cpp" line="269"/>
        <source>&amp;Unit to show amounts in: </source>
        <translation>&amp;Unità di misura degli importi in: </translation>
    </message>
    <message>
        <location filename="../optionsdialog.cpp" line="280"/>
        <source>&amp;Display addresses in transaction list</source>
        <translation>&amp;Mostra gli indirizzi nella lista delle transazioni</translation>
    </message>
    <message>
        <location filename="../optionsdialog.cpp" line="281"/>
        <source>Whether to show Bitcoin addresses in the transaction list</source>
        <translation type="unfinished"></translation>
    </message>
</context>
<context>
    <name>EditAddressDialog</name>
    <message>
        <location filename="../editaddressdialog.cpp" line="20"/>
        <source>New receiving address</source>
        <translation>Nuovo indirizzo di ricezione</translation>
    </message>
    <message>
        <location filename="../forms/editaddressdialog.ui" line="14"/>
        <source>Edit Address</source>
        <translation>Modifica l&apos;indirizzo</translation>
    </message>
    <message>
        <location filename="../forms/editaddressdialog.ui" line="25"/>
        <source>&amp;Label</source>
        <translation>&amp;Etichetta</translation>
    </message>
    <message>
        <location filename="../forms/editaddressdialog.ui" line="35"/>
        <source>The label associated with this address book entry</source>
        <translation>L&apos;etichetta associata a questo indirizzo nella rubrica</translation>
    </message>
    <message>
<<<<<<< HEAD
        <location filename="../forms/editaddressdialog.ui" line="42"/>
        <source>&amp;Address</source>
        <translation>&amp;Indirizzo</translation>
    </message>
    <message>
        <location filename="../forms/editaddressdialog.ui" line="52"/>
        <source>The address associated with this address book entry. This can only be modified for sending addresses.</source>
        <translation>L&apos;indirizzo associato a questa voce della rubrica. Si può modificare solo negli indirizzi di spedizione.</translation>
=======
        <location filename="../editaddressdialog.cpp" line="20"/>
        <source>New receiving address</source>
        <translation>Nuovo indirizzo di ricezione</translation>
>>>>>>> fc1cd74b
    </message>
    <message>
        <location filename="../editaddressdialog.cpp" line="24"/>
        <source>New sending address</source>
        <translation>Nuovo indirizzo d&apos;invio</translation>
    </message>
    <message>
        <location filename="../editaddressdialog.cpp" line="27"/>
        <source>Edit receiving address</source>
        <translation>Modifica indirizzo di ricezione</translation>
    </message>
    <message>
        <location filename="../editaddressdialog.cpp" line="91"/>
        <source>The entered address &quot;%1&quot; is already in the address book.</source>
        <translation>L&apos;indirizzo inserito &quot;%1&quot; è già in rubrica.</translation>
    </message>
    <message>
        <location filename="../editaddressdialog.cpp" line="101"/>
        <source>Could not unlock wallet.</source>
        <translation>Impossibile sbloccare il portamonete.</translation>
    </message>
    <message>
        <location filename="../forms/editaddressdialog.ui" line="42"/>
        <source>&amp;Address</source>
        <translation>&amp;Indirizzo</translation>
    </message>
    <message>
        <location filename="../editaddressdialog.cpp" line="106"/>
        <source>New key generation failed.</source>
        <translation>Generazione della nuova chiave non riuscita.</translation>
    </message>
    <message>
        <location filename="../forms/editaddressdialog.ui" line="52"/>
        <source>The address associated with this address book entry. This can only be modified for sending addresses.</source>
        <translation>L&apos;indirizzo associato a questa voce della rubrica. Si può modificare solo negli indirizzi di spedizione.</translation>
    </message>
    <message>
        <location filename="../editaddressdialog.cpp" line="31"/>
        <source>Edit sending address</source>
        <translation>Modifica indirizzo d&apos;invio</translation>
    </message>
    <message>
        <location filename="../editaddressdialog.cpp" line="96"/>
        <source>The entered address &quot;%1&quot; is not a valid bitcoin address.</source>
        <translation>L&apos;indirizzo inserito &quot;%1&quot; non è un indirizzo bitcoin valido.</translation>
    </message>
</context>
<context>
    <name>MainOptionsPage</name>
    <message>
        <location filename="../optionsdialog.cpp" line="170"/>
        <source>&amp;Start Bitcoin on window system startup</source>
        <translation>&amp;Fai partire Bitcoin all&apos;avvio del sistema</translation>
    </message>
    <message>
        <location filename="../optionsdialog.cpp" line="171"/>
        <source>Automatically start Bitcoin after the computer is turned on</source>
        <translation>Avvia automaticamente Bitcoin all&apos;accensione del computer</translation>
    </message>
    <message>
        <location filename="../optionsdialog.cpp" line="175"/>
        <source>&amp;Minimize to the tray instead of the taskbar</source>
        <translation>&amp;Minimizza sul tray invece che sulla barra delle applicazioni</translation>
    </message>
    <message>
        <location filename="../optionsdialog.cpp" line="176"/>
        <source>Show only a tray icon after minimizing the window</source>
        <translation>Mostra solo un&apos;icona nel tray quando si minimizza la finestra</translation>
    </message>
    <message>
        <location filename="../optionsdialog.cpp" line="180"/>
        <source>Map port using &amp;UPnP</source>
        <translation>Mappa le porte tramite l&apos;&amp;UPnP</translation>
    </message>
    <message>
        <location filename="../optionsdialog.cpp" line="185"/>
        <source>M&amp;inimize on close</source>
        <translation>M&amp;inimizza alla chiusura</translation>
    </message>
    <message>
        <location filename="../optionsdialog.cpp" line="181"/>
        <source>Automatically open the Bitcoin client port on the router. This only works when your router supports UPnP and it is enabled.</source>
        <translation>Apri automaticamente la porta del client Bitcoin sul router. Questo funziona solo se il router supporta UPnP ed è abilitato.</translation>
    </message>
    <message>
        <location filename="../optionsdialog.cpp" line="186"/>
        <source>Minimize instead of exit the application when the window is closed. When this option is enabled, the application will be closed only after selecting Quit in the menu.</source>
        <translation>Riduci ad icona, invece di uscire dall&apos;applicazione quando la finestra viene chiusa. Quando questa opzione è attivata, l&apos;applicazione verrà chiusa solo dopo aver selezionato Esci nel menu.</translation>
    </message>
    <message>
        <location filename="../optionsdialog.cpp" line="190"/>
        <source>&amp;Connect through SOCKS4 proxy:</source>
        <translation>&amp;Collegati tramite SOCKS4 proxy:</translation>
    </message>
    <message>
        <location filename="../optionsdialog.cpp" line="191"/>
        <source>Connect to the Bitcoin network through a SOCKS4 proxy (e.g. when connecting through Tor)</source>
        <translation>SOCKS4 proxyn keresztüli csatlakozás a Bitcoin hálózatához (pl. Tor-on keresztüli csatlakozás esetén)</translation>
    </message>
    <message>
        <location filename="../optionsdialog.cpp" line="196"/>
        <source>Proxy &amp;IP: </source>
        <translation>&amp;IP del proxy: </translation>
    </message>
    <message>
        <location filename="../optionsdialog.cpp" line="202"/>
        <source>IP address of the proxy (e.g. 127.0.0.1)</source>
        <translation>Indirizzo IP del proxy (ad esempio 127.0.0.1)</translation>
    </message>
    <message>
        <location filename="../optionsdialog.cpp" line="205"/>
        <source>&amp;Port: </source>
        <translation>&amp;Porta: </translation>
    </message>
    <message>
<<<<<<< HEAD
        <location filename="../optionsdialog.cpp" line="211"/>
        <source>Port of the proxy (e.g. 1234)</source>
        <translation>Porta del proxy (es. 1234)</translation>
    </message>
    <message>
        <location filename="../optionsdialog.cpp" line="217"/>
        <source>Optional transaction fee per kB that helps make sure your transactions are processed quickly. Most transactions are 1 kB. Fee 0.01 recommended.</source>
        <translation>Commissione di transazione per kB; è opzionale e contribuisce ad assicurare che le transazioni siano elaborate velocemente. Le transazioni sono per la maggior parte da 1 kB. Commissione raccomandata 0,01.</translation>
    </message>
    <message>
        <location filename="../optionsdialog.cpp" line="223"/>
        <source>Pay transaction &amp;fee</source>
        <translation>Paga la &amp;commissione</translation>
    </message>
</context>
<context>
    <name>MessagePage</name>
    <message>
        <location filename="../messagepage.cpp" line="89"/>
        <source>Private key for %1 is not available.</source>
        <translation>La chiave privata per %1 non è disponibile.</translation>
    </message>
    <message>
        <location filename="../messagepage.cpp" line="101"/>
        <source>Sign failed</source>
        <translation>Firma non riuscita</translation>
=======
        <location filename="../optionsdialog.cpp" line="196"/>
        <source>Proxy &amp;IP: </source>
        <translation>&amp;IP del proxy: </translation>
    </message>
    <message>
        <location filename="../optionsdialog.cpp" line="202"/>
        <source>IP address of the proxy (e.g. 127.0.0.1)</source>
        <translation>Indirizzo IP del proxy (ad esempio 127.0.0.1)</translation>
>>>>>>> fc1cd74b
    </message>
    <message>
        <location filename="../forms/messagepage.ui" line="105"/>
        <source>Click &quot;Sign Message&quot; to get signature</source>
        <translation>Clicca &quot;Firma il messaggio&quot; per ottenere la firma</translation>
    </message>
    <message>
        <location filename="../forms/messagepage.ui" line="117"/>
        <source>Sign a message to prove you own this address</source>
        <translation>Firma un messaggio per dimostrare di possedere questo indirizzo</translation>
    </message>
    <message>
        <location filename="../forms/messagepage.ui" line="120"/>
        <source>&amp;Sign Message</source>
        <translation>&amp;Firma il messaggio</translation>
    </message>
    <message>
        <location filename="../forms/messagepage.ui" line="131"/>
        <source>Copy the current signature to the system clipboard</source>
        <translation type="unfinished"></translation>
    </message>
    <message>
        <location filename="../forms/messagepage.ui" line="134"/>
        <source>&amp;Copy to Clipboard</source>
        <translation>&amp;Copia nella clipboard</translation>
    </message>
    <message>
        <location filename="../messagepage.cpp" line="74"/>
        <location filename="../messagepage.cpp" line="89"/>
        <location filename="../messagepage.cpp" line="101"/>
        <source>Error signing</source>
        <translation>Errore nel firmare</translation>
    </message>
    <message>
        <location filename="../messagepage.cpp" line="74"/>
        <source>%1 is not a valid address.</source>
        <translation>%1 non è un indirizzo valido.</translation>
    </message>
    <message>
        <location filename="../forms/messagepage.ui" line="14"/>
        <source>Message</source>
        <translation>Messaggio</translation>
    </message>
    <message>
        <location filename="../forms/messagepage.ui" line="20"/>
        <source>You can sign messages with your addresses to prove you own them. Be careful not to sign anything vague, as phishing attacks may try to trick you into signing your identity over to them. Only sign fully-detailed statements you agree to.</source>
        <translation>Puoi firmare messeggi con i tuoi indirizzi per dimostrare che sono tuoi. Fai attenzione a non firmare niente di vago, visto che gli attacchi di phishing potrebbero cercare di spingerti a mettere la tua firma su di loro. Firma solo dichiarazioni completamente dettagliate con cui sei d&apos;accordo.</translation>
    </message>
    <message>
        <location filename="../forms/messagepage.ui" line="38"/>
        <source>The address to sign the message with  (e.g. 1NS17iag9jJgTHD1VXjvLCEnZuQ3rJDE9L)</source>
        <translation type="unfinished">Inserisci un indirizzo Bitcoin (ad esempio 1NS17iag9jJgTHD1VXjvLCEnZuQ3rJDE9L)</translation>
    </message>
    <message>
        <location filename="../forms/messagepage.ui" line="48"/>
        <source>Choose adress from address book</source>
        <translation>Scegli l&apos;indirizzo dalla rubrica</translation>
    </message>
    <message>
        <location filename="../forms/messagepage.ui" line="58"/>
        <source>Alt+A</source>
        <translation>Alt+A</translation>
    </message>
    <message>
        <location filename="../forms/messagepage.ui" line="71"/>
        <source>Paste address from clipboard</source>
        <translation>Incollare l&apos;indirizzo dagli appunti</translation>
    </message>
    <message>
        <location filename="../forms/messagepage.ui" line="81"/>
        <source>Alt+P</source>
        <translation>Alt+P</translation>
    </message>
    <message>
        <location filename="../forms/messagepage.ui" line="93"/>
        <source>Enter the message you want to sign here</source>
        <translation>Inserisci qui il messaggio che vuoi firmare</translation>
    </message>
    <message>
        <location filename="../optionsdialog.cpp" line="211"/>
        <source>Port of the proxy (e.g. 1234)</source>
        <translation>Porta del proxy (es. 1234)</translation>
    </message>
    <message>
        <location filename="../optionsdialog.cpp" line="217"/>
        <source>Optional transaction fee per kB that helps make sure your transactions are processed quickly. Most transactions are 1 kB. Fee 0.01 recommended.</source>
        <translation>Commissione di transazione per kB; è opzionale e contribuisce ad assicurare che le transazioni siano elaborate velocemente. Le transazioni sono per la maggior parte da 1 kB. Commissione raccomandata 0,01.</translation>
    </message>
    <message>
        <location filename="../optionsdialog.cpp" line="223"/>
        <source>Pay transaction &amp;fee</source>
        <translation>Paga la &amp;commissione</translation>
    </message>
</context>
<context>
    <name>OptionsDialog</name>
    <message>
        <location filename="../optionsdialog.cpp" line="79"/>
        <source>Main</source>
        <translation>Principale</translation>
    </message>
    <message>
        <location filename="../optionsdialog.cpp" line="84"/>
        <source>Display</source>
        <translation>Mostra</translation>
    </message>
    <message>
        <location filename="../optionsdialog.cpp" line="104"/>
        <source>Options</source>
        <translation>Opzioni</translation>
    </message>
</context>
<context>
    <name>OverviewPage</name>
    <message>
        <location filename="../overviewpage.cpp" line="111"/>
        <source>Total number of transactions in wallet</source>
        <translation>Numero delle transazioni effettuate</translation>
    </message>
    <message>
        <location filename="../overviewpage.cpp" line="103"/>
        <source>Your current balance</source>
        <translation>Saldo attuale</translation>
    </message>
    <message>
        <location filename="../overviewpage.cpp" line="108"/>
        <source>Total of transactions that have yet to be confirmed, and do not yet count toward the current balance</source>
        <translation>Totale delle transazioni in corso di conferma, che non sono ancora incluse nel saldo attuale</translation>
    </message>
    <message>
        <location filename="../forms/overviewpage.ui" line="14"/>
        <source>Form</source>
        <translation>Modulo</translation>
    </message>
    <message>
        <location filename="../forms/overviewpage.ui" line="40"/>
        <source>Balance:</source>
        <translation>Saldo</translation>
    </message>
    <message>
        <location filename="../forms/overviewpage.ui" line="54"/>
        <source>Number of transactions:</source>
        <translation>Numero di transazioni:</translation>
    </message>
    <message>
        <location filename="../forms/overviewpage.ui" line="61"/>
        <source>0</source>
        <translation>0</translation>
    </message>
    <message>
        <location filename="../forms/overviewpage.ui" line="68"/>
        <source>Unconfirmed:</source>
        <translation>Non confermato:</translation>
    </message>
    <message>
        <location filename="../forms/overviewpage.ui" line="88"/>
        <source>Wallet</source>
        <translation>Portamonete</translation>
    </message>
    <message>
        <location filename="../forms/overviewpage.ui" line="124"/>
        <source>&lt;b&gt;Recent transactions&lt;/b&gt;</source>
        <translation>&lt;b&gt;Transazioni recenti&lt;/b&gt;</translation>
    </message>
</context>
<context>
    <name>QRCodeDialog</name>
    <message>
<<<<<<< HEAD
        <location filename="../forms/qrcodedialog.ui" line="144"/>
        <source>Message:</source>
        <translation>Messaggio:</translation>
    </message>
    <message>
        <location filename="../qrcodedialog.cpp" line="48"/>
        <source>Error encoding URI into QR Code.</source>
        <translation type="unfinished"></translation>
    </message>
    <message>
        <location filename="../qrcodedialog.cpp" line="113"/>
        <source>PNG Images (*.png)</source>
        <translation>Immagini PNG (*.png)</translation>
    </message>
    <message>
        <location filename="../qrcodedialog.cpp" line="113"/>
        <source>Save Image...</source>
        <translation type="unfinished"></translation>
    </message>
    <message>
        <location filename="../forms/qrcodedialog.ui" line="186"/>
        <source>&amp;Save As...</source>
        <translation>&amp;Salva come...</translation>
    </message>
    <message>
        <location filename="../forms/qrcodedialog.ui" line="70"/>
        <source>Amount:</source>
        <translation>Importo:</translation>
    </message>
    <message>
        <location filename="../forms/qrcodedialog.ui" line="105"/>
        <source>BTC</source>
        <translation>BTC</translation>
    </message>
    <message>
        <location filename="../forms/qrcodedialog.ui" line="14"/>
        <source>Dialog</source>
        <translation>Dialogo</translation>
    </message>
    <message>
        <location filename="../forms/qrcodedialog.ui" line="32"/>
        <source>QR Code</source>
        <translation>Codice QR</translation>
    </message>
    <message>
        <location filename="../forms/qrcodedialog.ui" line="55"/>
        <source>Request Payment</source>
        <translation>Richiedi pagamento</translation>
    </message>
    <message>
        <location filename="../forms/qrcodedialog.ui" line="121"/>
        <source>Label:</source>
        <translation>Etichetta:</translation>
    </message>
</context>
<context>
    <name>SendCoinsDialog</name>
    <message>
=======
>>>>>>> fc1cd74b
        <location filename="../forms/sendcoinsdialog.ui" line="14"/>
        <location filename="../sendcoinsdialog.cpp" line="123"/>
        <location filename="../sendcoinsdialog.cpp" line="128"/>
        <location filename="../sendcoinsdialog.cpp" line="133"/>
        <location filename="../sendcoinsdialog.cpp" line="138"/>
        <location filename="../sendcoinsdialog.cpp" line="144"/>
        <location filename="../sendcoinsdialog.cpp" line="149"/>
        <location filename="../sendcoinsdialog.cpp" line="154"/>
        <source>Send Coins</source>
        <translation>Spedisci Bitcoin</translation>
    </message>
    <message>
<<<<<<< HEAD
        <location filename="../forms/sendcoinsdialog.ui" line="64"/>
        <source>Send to multiple recipients at once</source>
        <translation>Spedisci a diversi beneficiari in una volta sola</translation>
    </message>
    <message>
        <location filename="../forms/sendcoinsdialog.ui" line="84"/>
        <source>Remove all transaction fields</source>
        <translation>Rimuovi tutti i campi della transazione</translation>
=======
        <location filename="../forms/sendcoinsdialog.ui" line="106"/>
        <source>Balance:</source>
        <translation>Saldo:</translation>
>>>>>>> fc1cd74b
    </message>
    <message>
        <location filename="../forms/sendcoinsdialog.ui" line="144"/>
        <source>Confirm the send action</source>
        <translation>Conferma la spedizione</translation>
    </message>
    <message>
        <location filename="../forms/sendcoinsdialog.ui" line="106"/>
        <source>Balance:</source>
        <translation>Saldo:</translation>
    </message>
    <message>
        <location filename="../forms/sendcoinsdialog.ui" line="113"/>
        <source>123.456 BTC</source>
        <translation>123,456 BTC</translation>
    </message>
    <message>
        <location filename="../forms/sendcoinsdialog.ui" line="147"/>
        <source>&amp;Send</source>
        <translation>&amp;Spedisci</translation>
    </message>
    <message>
<<<<<<< HEAD
        <location filename="../sendcoinsdialog.cpp" line="95"/>
=======
        <location filename="../sendcoinsdialog.cpp" line="93"/>
>>>>>>> fc1cd74b
        <source>&lt;b&gt;%1&lt;/b&gt; to %2 (%3)</source>
        <translation>&lt;b&gt;%1&lt;/b&gt; to %2 (%3)</translation>
    </message>
    <message>
<<<<<<< HEAD
        <location filename="../sendcoinsdialog.cpp" line="100"/>
=======
        <location filename="../forms/sendcoinsdialog.ui" line="84"/>
        <source>Remove all transaction fields</source>
        <translation>Rimuovi tutti i campi della transazione</translation>
    </message>
    <message>
        <location filename="../sendcoinsdialog.cpp" line="96"/>
>>>>>>> fc1cd74b
        <source>Confirm send coins</source>
        <translation>Conferma la spedizione di bitcoin</translation>
    </message>
    <message>
        <location filename="../sendcoinsdialog.cpp" line="101"/>
        <source>Are you sure you want to send %1?</source>
        <translation>Si è sicuri di voler spedire %1?</translation>
    </message>
    <message>
<<<<<<< HEAD
        <location filename="../sendcoinsdialog.cpp" line="129"/>
=======
        <location filename="../forms/sendcoinsdialog.ui" line="67"/>
        <source>&amp;Add recipient...</source>
        <translation>&amp;Aggiungi beneficiario...</translation>
    </message>
    <message>
        <location filename="../forms/sendcoinsdialog.ui" line="87"/>
        <source>Clear all</source>
        <translation>Cancella tutto</translation>
    </message>
    <message>
        <location filename="../forms/sendcoinsdialog.ui" line="64"/>
        <source>Send to multiple recipients at once</source>
        <translation>Spedisci a diversi beneficiari in una volta sola</translation>
    </message>
    <message>
        <location filename="../sendcoinsdialog.cpp" line="97"/>
        <source> and </source>
        <translation> e </translation>
    </message>
    <message>
        <location filename="../sendcoinsdialog.cpp" line="123"/>
>>>>>>> fc1cd74b
        <source>The amount to pay must be larger than 0.</source>
        <translation>L&apos;importo da pagare dev&apos;essere maggiore di 0.</translation>
    </message>
    <message>
<<<<<<< HEAD
        <location filename="../sendcoinsdialog.cpp" line="139"/>
=======
        <location filename="../sendcoinsdialog.cpp" line="118"/>
        <source>The recipient address is not valid, please recheck.</source>
        <translation>L&apos;indirizzo del beneficiario non è valido, per cortesia controlla.</translation>
    </message>
    <message>
        <location filename="../sendcoinsdialog.cpp" line="128"/>
        <source>The amount exceeds your balance.</source>
        <translation>Nincs ennyi bitcoin az egyenlegeden.</translation>
    </message>
    <message>
        <location filename="../sendcoinsdialog.cpp" line="133"/>
>>>>>>> fc1cd74b
        <source>The total exceeds your balance when the %1 transaction fee is included.</source>
        <translation>Il totale è superiore al saldo attuale includendo la commissione %1.</translation>
    </message>
    <message>
        <location filename="../sendcoinsdialog.cpp" line="145"/>
        <source>Duplicate address found, can only send to each address once per send operation.</source>
        <translation>Trovato un indirizzo doppio, si può spedire solo una volta a ciascun indirizzo in una singola operazione.</translation>
    </message>
    <message>
        <location filename="../forms/sendcoinsdialog.ui" line="144"/>
        <source>Confirm the send action</source>
        <translation>Conferma la spedizione</translation>
    </message>
    <message>
        <location filename="../forms/sendcoinsdialog.ui" line="67"/>
        <source>&amp;Add recipient...</source>
        <translation>&amp;Aggiungi beneficiario...</translation>
    </message>
    <message>
        <location filename="../sendcoinsdialog.cpp" line="101"/>
        <source> and </source>
        <translation> e </translation>
    </message>
    <message>
        <location filename="../sendcoinsdialog.cpp" line="124"/>
        <source>The recipient address is not valid, please recheck.</source>
        <translation>A címzett címe érvénytelen, kérlek, ellenőrizd.</translation>
    </message>
    <message>
        <location filename="../sendcoinsdialog.cpp" line="134"/>
        <source>The amount exceeds your balance.</source>
        <translation>Nincs ennyi bitcoin az egyenlegeden.</translation>
    </message>
    <message>
        <location filename="../sendcoinsdialog.cpp" line="150"/>
        <source>Error: Transaction creation failed.</source>
        <translation>Hiba: nem sikerült létrehozni a tranzakciót.</translation>
    </message>
    <message>
        <location filename="../sendcoinsdialog.cpp" line="155"/>
        <source>Error: The transaction was rejected. This might happen if some of the coins in your wallet were already spent, such as if you used a copy of wallet.dat and coins were spent in the copy but not marked as spent here.</source>
        <translation>Hiba: a tranzakciót elutasították. Ezt az okozhatja, ha már elköltöttél valamennyi érmét a tárcádból például ha a wallet.dat-od egy másolatát használtad, és így az elköltés csak abban lett jelölve, de itt nem.</translation>
    </message>
</context>
<context>
    <name>SendCoinsEntry</name>
    <message>
<<<<<<< HEAD
        <location filename="../forms/sendcoinsentry.ui" line="120"/>
        <source>Paste address from clipboard</source>
        <translation>Incollare l&apos;indirizzo dagli appunti</translation>
    </message>
    <message>
        <location filename="../forms/sendcoinsentry.ui" line="14"/>
        <source>Form</source>
        <translation>Modulo</translation>
=======
        <location filename="../forms/sendcoinsentry.ui" line="66"/>
        <location filename="../sendcoinsentry.cpp" line="26"/>
        <source>Enter a label for this address to add it to your address book</source>
        <translation>Inserisci un&apos;etichetta per questo indirizzo, per aggiungerlo nella rubrica</translation>
>>>>>>> fc1cd74b
    </message>
    <message>
        <location filename="../forms/sendcoinsentry.ui" line="120"/>
        <source>Paste address from clipboard</source>
        <translation>Incollare l&apos;indirizzo dagli appunti</translation>
    </message>
    <message>
        <location filename="../forms/sendcoinsentry.ui" line="14"/>
        <source>Form</source>
        <translation>Modulo</translation>
    </message>
    <message>
        <location filename="../sendcoinsentry.cpp" line="25"/>
        <source>Enter a Bitcoin address (e.g. 1NS17iag9jJgTHD1VXjvLCEnZuQ3rJDE9L)</source>
        <translation>Inserisci un indirizzo Bitcoin (ad esempio 1NS17iag9jJgTHD1VXjvLCEnZuQ3rJDE9L)</translation>
    </message>
    <message>
        <location filename="../forms/sendcoinsentry.ui" line="75"/>
        <source>&amp;Label:</source>
        <translation>&amp;Etichetta</translation>
    </message>
    <message>
        <location filename="../forms/sendcoinsentry.ui" line="93"/>
        <source>The address to send the payment to  (e.g. 1NS17iag9jJgTHD1VXjvLCEnZuQ3rJDE9L)</source>
        <translation>L&apos;indirizzo del beneficiario cui inviare il pagamento (ad esempio 1NS17iag9jJgTHD1VXjvLCEnZuQ3rJDE9L)</translation>
    </message>
    <message>
        <location filename="../forms/sendcoinsentry.ui" line="103"/>
        <source>Choose address from address book</source>
        <translation>Scegli l&apos;indirizzo dalla rubrica</translation>
    </message>
    <message>
        <location filename="../forms/sendcoinsentry.ui" line="130"/>
        <source>Alt+P</source>
        <translation>Alt+P</translation>
    </message>
    <message>
        <location filename="../forms/sendcoinsentry.ui" line="113"/>
        <source>Alt+A</source>
        <translation>Alt+A</translation>
    </message>
    <message>
<<<<<<< HEAD
        <location filename="../forms/sendcoinsentry.ui" line="130"/>
        <source>Alt+P</source>
        <translation>Alt+P</translation>
=======
        <location filename="../forms/sendcoinsentry.ui" line="29"/>
        <source>A&amp;mount:</source>
        <translation>&amp;Importo:</translation>
    </message>
    <message>
        <location filename="../forms/sendcoinsentry.ui" line="42"/>
        <source>Pay &amp;To:</source>
        <translation>Paga &amp;a:</translation>
>>>>>>> fc1cd74b
    </message>
    <message>
        <location filename="../forms/sendcoinsentry.ui" line="137"/>
        <source>Remove this recipient</source>
        <translation>Rimuovere questo beneficiario</translation>
    </message>
</context>
<context>
    <name>TransactionDesc</name>
    <message>
<<<<<<< HEAD
        <location filename="../transactiondesc.cpp" line="28"/>
        <source>%1/unconfirmed</source>
        <translation>%1/non confermato</translation>
    </message>
    <message>
        <location filename="../transactiondesc.cpp" line="30"/>
        <source>%1 confirmations</source>
        <translation>%1 conferme</translation>
    </message>
    <message>
        <location filename="../transactiondesc.cpp" line="52"/>
        <source>, has not been successfully broadcast yet</source>
        <translation>, non è stato ancora trasmesso con successo</translation>
=======
        <location filename="../transactiondesc.cpp" line="238"/>
        <source>Generated coins must wait 120 blocks before they can be spent.  When you generated this block, it was broadcast to the network to be added to the block chain.  If it fails to get into the chain, it will change to &quot;not accepted&quot; and not be spendable.  This may occasionally happen if another node generates a block within a few seconds of yours.</source>
        <translation>Bisogna attendere 120 blocchi prima di spendere I bitcoin generati. Quando è stato generato questo blocco, è stato trasmesso alla rete per aggiungerlo alla catena di blocchi. Se non riesce a entrare nella catena, verrà modificato in &quot;non accettato&quot; e non sarà spendibile. Questo può accadere a volte, se un altro nodo genera un blocco entro pochi secondi del tuo.</translation>
>>>>>>> fc1cd74b
    </message>
    <message>
        <location filename="../transactiondesc.cpp" line="18"/>
        <source>Open for %1 blocks</source>
        <translation>Megnyitva %1 blokkra</translation>
<<<<<<< HEAD
    </message>
    <message>
        <location filename="../transactiondesc.cpp" line="20"/>
        <source>Open until %1</source>
        <translation>Aperto fino a %1</translation>
=======
>>>>>>> fc1cd74b
    </message>
    <message>
        <location filename="../transactiondesc.cpp" line="26"/>
        <source>%1/offline?</source>
        <translation>%1/offline?</translation>
    </message>
    <message>
<<<<<<< HEAD
        <location filename="../transactiondesc.cpp" line="47"/>
        <source>&lt;b&gt;Status:&lt;/b&gt; </source>
        <translation>&lt;b&gt;Állapot:&lt;/b&gt; </translation>
    </message>
    <message>
        <location filename="../transactiondesc.cpp" line="90"/>
        <source>unknown</source>
        <translation>sconosciuto</translation>
    </message>
    <message>
        <location filename="../transactiondesc.cpp" line="54"/>
=======
        <location filename="../transactiondesc.cpp" line="44"/>
        <source>%1/unconfirmed</source>
        <translation>%1/non confermato</translation>
    </message>
    <message>
        <location filename="../transactiondesc.cpp" line="63"/>
        <source>&lt;b&gt;Status:&lt;/b&gt; </source>
        <translation>&lt;b&gt;Stato:&lt;/b&gt; </translation>
    </message>
    <message>
        <location filename="../transactiondesc.cpp" line="68"/>
        <source>, has not been successfully broadcast yet</source>
        <translation>, non è stato ancora trasmesso con successo</translation>
    </message>
    <message>
        <location filename="../transactiondesc.cpp" line="70"/>
>>>>>>> fc1cd74b
        <source>, broadcast through %1 node</source>
        <translation>, trasmesso attraverso %1 nodo</translation>
    </message>
    <message>
        <location filename="../transactiondesc.cpp" line="56"/>
        <source>, broadcast through %1 nodes</source>
        <translation>, trasmesso attraverso %1 nodi</translation>
    </message>
    <message>
        <location filename="../transactiondesc.cpp" line="60"/>
        <source>&lt;b&gt;Date:&lt;/b&gt; </source>
        <translation>&lt;b&gt;Data:&lt;/b&gt; </translation>
    </message>
    <message>
        <location filename="../transactiondesc.cpp" line="67"/>
        <source>&lt;b&gt;Source:&lt;/b&gt; Generated&lt;br&gt;</source>
        <translation>&lt;b&gt;Fonte:&lt;/b&gt; Generato&lt;br&gt;</translation>
    </message>
    <message>
        <location filename="../transactiondesc.cpp" line="73"/>
        <location filename="../transactiondesc.cpp" line="90"/>
        <source>&lt;b&gt;From:&lt;/b&gt; </source>
        <translation>&lt;b&gt;Da:&lt;/b&gt; </translation>
    </message>
    <message>
<<<<<<< HEAD
        <location filename="../transactiondesc.cpp" line="91"/>
        <location filename="../transactiondesc.cpp" line="114"/>
        <location filename="../transactiondesc.cpp" line="173"/>
=======
        <location filename="../transactiondesc.cpp" line="107"/>
        <location filename="../transactiondesc.cpp" line="130"/>
        <location filename="../transactiondesc.cpp" line="189"/>
>>>>>>> fc1cd74b
        <source>&lt;b&gt;To:&lt;/b&gt; </source>
        <translation>&lt;b&gt;Per:&lt;/b&gt; </translation>
    </message>
    <message>
        <location filename="../transactiondesc.cpp" line="94"/>
        <source> (yours, label: </source>
        <translation> (vostro, etichetta: </translation>
    </message>
    <message>
        <location filename="../transactiondesc.cpp" line="96"/>
        <source> (yours)</source>
        <translation> (tiéd)</translation>
    </message>
    <message>
        <location filename="../transactiondesc.cpp" line="131"/>
        <location filename="../transactiondesc.cpp" line="145"/>
        <location filename="../transactiondesc.cpp" line="190"/>
        <location filename="../transactiondesc.cpp" line="207"/>
        <source>&lt;b&gt;Credit:&lt;/b&gt; </source>
        <translation>&lt;b&gt;Credito:&lt;/b&gt; </translation>
    </message>
    <message>
        <location filename="../transactiondesc.cpp" line="133"/>
        <source>(%1 matures in %2 more blocks)</source>
        <translation>(%1 matura in altri %2 blocchi)</translation>
    </message>
    <message>
        <location filename="../transactiondesc.cpp" line="137"/>
        <source>(not accepted)</source>
        <translation>(non accettate)</translation>
    </message>
    <message>
        <location filename="../transactiondesc.cpp" line="181"/>
        <location filename="../transactiondesc.cpp" line="189"/>
        <location filename="../transactiondesc.cpp" line="204"/>
        <source>&lt;b&gt;Debit:&lt;/b&gt; </source>
        <translation>&lt;b&gt;Debito:&lt;/b&gt; </translation>
    </message>
    <message>
        <location filename="../transactiondesc.cpp" line="195"/>
        <source>&lt;b&gt;Transaction fee:&lt;/b&gt; </source>
        <translation>&lt;b&gt;Tranzakciós díj:&lt;/b&gt; </translation>
    </message>
    <message>
        <location filename="../transactiondesc.cpp" line="211"/>
        <source>&lt;b&gt;Net amount:&lt;/b&gt; </source>
        <translation>&lt;b&gt;Importo netto:&lt;/b&gt; </translation>
    </message>
    <message>
<<<<<<< HEAD
        <location filename="../transactiondesc.cpp" line="217"/>
        <source>Message:</source>
        <translation>Messaggio:</translation>
=======
        <location filename="../transactiondesc.cpp" line="233"/>
        <source>Message:</source>
        <translation>Messaggio:</translation>
    </message>
    <message>
        <location filename="../transactiondesc.cpp" line="36"/>
        <source>Open until %1</source>
        <translation>Aperto fino a %1</translation>
    </message>
    <message>
        <location filename="../transactiondesc.cpp" line="46"/>
        <source>%1 confirmations</source>
        <translation>%1 conferme</translation>
    </message>
    <message>
        <location filename="../transactiondesc.cpp" line="106"/>
        <source>unknown</source>
        <translation>sconosciuto</translation>
>>>>>>> fc1cd74b
    </message>
    <message>
        <location filename="../transactiondesc.cpp" line="219"/>
        <source>Comment:</source>
        <translation>Commento:</translation>
    </message>
<<<<<<< HEAD
    <message>
        <location filename="../transactiondesc.cpp" line="221"/>
        <source>Transaction ID:</source>
        <translation>ID della transazione:</translation>
    </message>
    <message>
        <location filename="../transactiondesc.cpp" line="224"/>
        <source>Generated coins must wait 120 blocks before they can be spent.  When you generated this block, it was broadcast to the network to be added to the block chain.  If it fails to get into the chain, it will change to &quot;not accepted&quot; and not be spendable.  This may occasionally happen if another node generates a block within a few seconds of yours.</source>
        <translation>A frissen generált érméket csak 120 blokkal később tudod elkölteni.  Ez a blokk nyomban szétküldésre került a hálózatba, amint legeneráltad, hogy hozzáadhassák a blokklánchoz.  Ha nem kerül be a láncba, úgy az állapota &quot;elutasítva&quot;-ra módosul,  és nem költheted el az érméket. Ez akkor következhet be időnként, ha egy másik csomópont mindössze néhány másodperc különbséggel generált le egy blokkot a tiédhez képest.</translation>
    </message>
=======
>>>>>>> fc1cd74b
</context>
<context>
    <name>TransactionDescDialog</name>
    <message>
        <location filename="../forms/transactiondescdialog.ui" line="20"/>
        <source>This pane shows a detailed description of the transaction</source>
        <translation>Questo pannello mostra una descrizione dettagliata della transazione</translation>
    </message>
    <message>
        <location filename="../forms/transactiondescdialog.ui" line="14"/>
        <source>Transaction details</source>
        <translation>Dettagli sulla transazione</translation>
    </message>
</context>
<context>
    <name>TransactionTableModel</name>
    <message>
        <location filename="../transactiontablemodel.cpp" line="214"/>
        <source>Date</source>
        <translation>Data</translation>
    </message>
    <message>
        <location filename="../transactiontablemodel.cpp" line="214"/>
        <source>Type</source>
        <translation>Tipo</translation>
    </message>
    <message>
        <location filename="../transactiontablemodel.cpp" line="214"/>
        <source>Address</source>
        <translation>Indirizzo</translation>
    </message>
    <message>
        <location filename="../transactiontablemodel.cpp" line="214"/>
        <source>Amount</source>
        <translation>Importo</translation>
    </message>
    <message numerus="yes">
        <location filename="../transactiontablemodel.cpp" line="277"/>
        <source>Open for %n block(s)</source>
        <translation>
            <numerusform>Aperto per %n blocco</numerusform>
            <numerusform>Aperto per %n blocchi</numerusform>
        </translation>
    </message>
    <message>
        <location filename="../transactiontablemodel.cpp" line="280"/>
        <source>Open until %1</source>
        <translation>Aperto fino a %1</translation>
    </message>
    <message>
        <location filename="../transactiontablemodel.cpp" line="283"/>
        <source>Offline (%1 confirmations)</source>
        <translation>Offline (%1 conferme)</translation>
    </message>
    <message>
        <location filename="../transactiontablemodel.cpp" line="286"/>
        <source>Unconfirmed (%1 of %2 confirmations)</source>
        <translation>Non confermati (%1 su %2 conferme)</translation>
    </message>
    <message>
        <location filename="../transactiontablemodel.cpp" line="289"/>
        <source>Confirmed (%1 confirmations)</source>
        <translation>Confermato (%1 conferme)</translation>
    </message>
    <message>
        <location filename="../transactiontablemodel.cpp" line="303"/>
        <source>This block was not received by any other nodes and will probably not be accepted!</source>
        <translation>Questo blocco non è stato ricevuto da altri nodi e probabilmente non sarà accettato!</translation>
    </message>
    <message>
        <location filename="../transactiontablemodel.cpp" line="306"/>
        <source>Generated but not accepted</source>
        <translation>Generati, ma non accettati</translation>
    </message>
    <message>
        <location filename="../transactiontablemodel.cpp" line="349"/>
        <source>Received with</source>
        <translation>Ricevuto tramite</translation>
    </message>
    <message>
        <location filename="../transactiontablemodel.cpp" line="351"/>
        <source>Received from</source>
        <translation>Ricevuto da</translation>
    </message>
    <message>
        <location filename="../transactiontablemodel.cpp" line="354"/>
        <source>Sent to</source>
        <translation>Spedito a</translation>
    </message>
    <message>
        <location filename="../transactiontablemodel.cpp" line="356"/>
        <source>Payment to yourself</source>
        <translation>Pagamento a te stesso</translation>
    </message>
    <message>
        <location filename="../transactiontablemodel.cpp" line="358"/>
        <source>Mined</source>
        <translation>Ottenuto dal mining</translation>
    </message>
    <message>
        <location filename="../transactiontablemodel.cpp" line="396"/>
        <source>(n/a)</source>
        <translation>(N / a)</translation>
    </message>
    <message>
        <location filename="../transactiontablemodel.cpp" line="595"/>
        <source>Transaction status. Hover over this field to show number of confirmations.</source>
        <translation>Stato della transazione. Passare con il mouse su questo campo per vedere il numero di conferme.</translation>
    </message>
    <message>
        <location filename="../transactiontablemodel.cpp" line="597"/>
        <source>Date and time that the transaction was received.</source>
        <translation>Data e ora in cui la transazione è stata ricevuta.</translation>
    </message>
    <message>
        <location filename="../transactiontablemodel.cpp" line="599"/>
        <source>Type of transaction.</source>
        <translation>Tipo di transazione.</translation>
    </message>
    <message>
        <location filename="../transactiontablemodel.cpp" line="601"/>
        <source>Destination address of transaction.</source>
        <translation>Indirizzo di destinazione della transazione.</translation>
    </message>
    <message>
        <location filename="../transactiontablemodel.cpp" line="603"/>
        <source>Amount removed from or added to balance.</source>
        <translation>Importo rimosso o aggiunto al saldo.</translation>
    </message>
    <message numerus="yes">
        <location filename="../transactiontablemodel.cpp" line="297"/>
        <source>Mined balance will be available in %n more blocks</source>
        <translation>
            <numerusform>Il saldo generato sarà disponibile tra %n altro blocco</numerusform>
            <numerusform>Il saldo generato sarà disponibile tra %n altri blocchi</numerusform>
        </translation>
    </message>
</context>
<context>
    <name>TransactionView</name>
    <message>
<<<<<<< HEAD
        <location filename="../transactionview.cpp" line="271"/>
=======
        <location filename="../transactionview.cpp" line="126"/>
        <source>Copy label</source>
        <translation>Copia l&apos;etichetta</translation>
    </message>
    <message>
        <location filename="../transactionview.cpp" line="127"/>
        <source>Edit label</source>
        <translation>Modifica l&apos;etichetta</translation>
    </message>
    <message>
        <location filename="../transactionview.cpp" line="272"/>
        <source>Export Transaction Data</source>
        <translation>Esporta i dati della transazione</translation>
    </message>
    <message>
        <location filename="../transactionview.cpp" line="273"/>
>>>>>>> fc1cd74b
        <source>Comma separated file (*.csv)</source>
        <translation>Testo CSV (*.csv)</translation>
    </message>
    <message>
<<<<<<< HEAD
        <location filename="../transactionview.cpp" line="279"/>
=======
        <location filename="../transactionview.cpp" line="281"/>
>>>>>>> fc1cd74b
        <source>Confirmed</source>
        <translation>Confermato</translation>
    </message>
    <message>
<<<<<<< HEAD
        <location filename="../transactionview.cpp" line="283"/>
=======
        <location filename="../transactionview.cpp" line="285"/>
>>>>>>> fc1cd74b
        <source>Address</source>
        <translation>Indirizzo</translation>
    </message>
    <message>
<<<<<<< HEAD
        <location filename="../transactionview.cpp" line="392"/>
        <source>to</source>
        <translation>a</translation>
    </message>
    <message>
        <location filename="../transactionview.cpp" line="281"/>
        <source>Type</source>
        <translation>Tipo</translation>
    </message>
    <message>
        <location filename="../transactionview.cpp" line="284"/>
        <source>Amount</source>
        <translation>Importo</translation>
    </message>
    <message>
        <location filename="../transactionview.cpp" line="282"/>
=======
        <location filename="../transactionview.cpp" line="287"/>
        <source>ID</source>
        <translation>ID</translation>
    </message>
    <message>
        <location filename="../transactionview.cpp" line="128"/>
        <source>Show details...</source>
        <translation>Mostra i dettagli...</translation>
    </message>
    <message>
        <location filename="../transactionview.cpp" line="284"/>
>>>>>>> fc1cd74b
        <source>Label</source>
        <translation>Etichetta</translation>
    </message>
    <message>
<<<<<<< HEAD
        <location filename="../transactionview.cpp" line="289"/>
=======
        <location filename="../transactionview.cpp" line="291"/>
>>>>>>> fc1cd74b
        <source>Error exporting</source>
        <translation>Errore nell&apos;esportazione</translation>
    </message>
    <message>
<<<<<<< HEAD
        <location filename="../transactionview.cpp" line="289"/>
=======
        <location filename="../transactionview.cpp" line="283"/>
        <source>Type</source>
        <translation>Tipo</translation>
    </message>
    <message>
        <location filename="../transactionview.cpp" line="286"/>
        <source>Amount</source>
        <translation>Importo</translation>
    </message>
    <message>
        <location filename="../transactionview.cpp" line="291"/>
>>>>>>> fc1cd74b
        <source>Could not write to file %1.</source>
        <translation>Impossibile scrivere sul file %1.</translation>
    </message>
    <message>
        <location filename="../transactionview.cpp" line="384"/>
        <source>Range:</source>
        <translation>Intervallo:</translation>
    </message>
    <message>
        <location filename="../transactionview.cpp" line="128"/>
        <source>Show details...</source>
        <translation>Mostra i dettagli...</translation>
    </message>
    <message>
        <location filename="../transactionview.cpp" line="55"/>
        <location filename="../transactionview.cpp" line="71"/>
        <source>All</source>
        <translation>Tutti</translation>
    </message>
    <message>
        <location filename="../transactionview.cpp" line="56"/>
        <source>Today</source>
        <translation>Oggi</translation>
    </message>
    <message>
        <location filename="../transactionview.cpp" line="57"/>
        <source>This week</source>
        <translation>Questa settimana</translation>
    </message>
    <message>
        <location filename="../transactionview.cpp" line="58"/>
        <source>This month</source>
        <translation>Questo mese</translation>
    </message>
    <message>
        <location filename="../transactionview.cpp" line="59"/>
        <source>Last month</source>
        <translation>Il mese scorso</translation>
    </message>
    <message>
        <location filename="../transactionview.cpp" line="60"/>
        <source>This year</source>
        <translation>Quest&apos;anno</translation>
    </message>
    <message>
        <location filename="../transactionview.cpp" line="72"/>
        <source>Received with</source>
        <translation>Ricevuto tramite</translation>
    </message>
    <message>
        <location filename="../transactionview.cpp" line="76"/>
        <source>To yourself</source>
        <translation>A te</translation>
    </message>
    <message>
        <location filename="../transactionview.cpp" line="77"/>
        <source>Mined</source>
        <translation>Ottenuto dal mining</translation>
    </message>
    <message>
        <location filename="../transactionview.cpp" line="78"/>
        <source>Other</source>
        <translation>Altro</translation>
    </message>
    <message>
        <location filename="../transactionview.cpp" line="282"/>
        <source>Date</source>
        <translation>Data</translation>
    </message>
    <message>
        <location filename="../transactionview.cpp" line="401"/>
        <source>to</source>
        <translation>a</translation>
    </message>
    <message>
        <location filename="../transactionview.cpp" line="84"/>
        <source>Enter address or label to search</source>
        <translation>Inserisci un indirizzo o un&apos;etichetta da cercare</translation>
    </message>
    <message>
        <location filename="../transactionview.cpp" line="90"/>
        <source>Min amount</source>
        <translation>Importo minimo</translation>
    </message>
    <message>
        <location filename="../transactionview.cpp" line="124"/>
        <source>Copy address</source>
        <translation>Copia l&apos;indirizzo</translation>
    </message>
    <message>
<<<<<<< HEAD
        <location filename="../transactionview.cpp" line="125"/>
        <source>Copy label</source>
        <translation>Copia l&apos;etichetta</translation>
    </message>
    <message>
        <location filename="../transactionview.cpp" line="127"/>
        <source>Edit label</source>
        <translation>Modifica l&apos;etichetta</translation>
    </message>
    <message>
        <location filename="../transactionview.cpp" line="270"/>
        <source>Export Transaction Data</source>
        <translation>Esporta i dati della transazione</translation>
    </message>
    <message>
        <location filename="../transactionview.cpp" line="280"/>
        <source>Date</source>
        <translation>Data</translation>
    </message>
    <message>
        <location filename="../transactionview.cpp" line="285"/>
        <source>ID</source>
        <translation>ID</translation>
    </message>
    <message>
        <location filename="../transactionview.cpp" line="126"/>
        <source>Copy amount</source>
        <translation>Copia l&apos;importo</translation>
=======
        <location filename="../transactionview.cpp" line="61"/>
        <source>Range...</source>
        <translation>Intervallo...</translation>
    </message>
    <message>
        <location filename="../transactionview.cpp" line="74"/>
        <source>Sent to</source>
        <translation>Spedito a</translation>
>>>>>>> fc1cd74b
    </message>
</context>
<context>
    <name>WalletModel</name>
    <message>
        <location filename="../walletmodel.cpp" line="145"/>
        <source>Sending...</source>
        <translation>Invio...</translation>
    </message>
</context>
<context>
    <name>bitcoin-core</name>
    <message>
        <location filename="../bitcoinstrings.cpp" line="8"/>
        <source>Bitcoin version</source>
        <translation>Versione di Bitcoin</translation>
    </message>
    <message>
<<<<<<< HEAD
        <location filename="../bitcoinstrings.cpp" line="29"/>
        <source>Find peers using internet relay chat (default: 0)</source>
        <translation type="unfinished"></translation>
    </message>
    <message>
        <location filename="../bitcoinstrings.cpp" line="30"/>
        <source>Accept connections from outside (default: 1)</source>
        <translation type="unfinished"></translation>
    </message>
    <message>
        <location filename="../bitcoinstrings.cpp" line="31"/>
        <source>Set language, for example &quot;de_DE&quot; (default: system locale)</source>
        <translation type="unfinished"></translation>
    </message>
    <message>
        <location filename="../bitcoinstrings.cpp" line="32"/>
        <source>Find peers using DNS lookup (default: 1)</source>
        <translation type="unfinished"></translation>
    </message>
    <message>
        <location filename="../bitcoinstrings.cpp" line="54"/>
        <source>Execute command when the best block changes (%s in cmd is replaced by block hash)</source>
        <translation type="unfinished"></translation>
    </message>
    <message>
        <location filename="../bitcoinstrings.cpp" line="61"/>
        <source>How thorough the block verification is (0-6, default: 1)</source>
        <translation type="unfinished"></translation>
    </message>
    <message>
        <location filename="../bitcoinstrings.cpp" line="72"/>
=======
        <location filename="../bitcoinstrings.cpp" line="64"/>
>>>>>>> fc1cd74b
        <source>Cannot obtain a lock on data directory %s.  Bitcoin is probably already running.</source>
        <translation>Non è possibile ottenere i dati sulla directory %s. Probabilmente Bitcoin è già in esecuzione.</translation>
    </message>
    <message>
        <location filename="../bitcoinstrings.cpp" line="75"/>
        <source>Loading addresses...</source>
        <translation>Caricamento indirizzi...</translation>
    </message>
    <message>
        <location filename="../bitcoinstrings.cpp" line="77"/>
        <source>Loading block index...</source>
        <translation>Caricamento dell&apos;indice del blocco...</translation>
    </message>
    <message>
<<<<<<< HEAD
        <location filename="../bitcoinstrings.cpp" line="79"/>
        <source>Loading wallet...</source>
        <translation>Caricamento portamonete...</translation>
    </message>
    <message>
        <location filename="../bitcoinstrings.cpp" line="84"/>
        <source>Cannot downgrade wallet</source>
        <translation type="unfinished"></translation>
    </message>
    <message>
        <location filename="../bitcoinstrings.cpp" line="85"/>
        <source>Cannot initialize keypool</source>
        <translation type="unfinished"></translation>
    </message>
    <message>
        <location filename="../bitcoinstrings.cpp" line="86"/>
        <source>Cannot write default address</source>
        <translation type="unfinished"></translation>
    </message>
    <message>
        <location filename="../bitcoinstrings.cpp" line="88"/>
=======
        <location filename="../bitcoinstrings.cpp" line="78"/>
>>>>>>> fc1cd74b
        <source>Done loading</source>
        <translation>Caricamento completato</translation>
    </message>
    <message>
        <location filename="../bitcoinstrings.cpp" line="89"/>
        <source>Invalid -proxy address</source>
        <translation>Indirizzo -proxy non valido</translation>
    </message>
    <message>
<<<<<<< HEAD
        <location filename="../bitcoinstrings.cpp" line="90"/>
        <source>Invalid amount for -paytxfee=&lt;amount&gt;</source>
        <translation>Importo non valido per -paytxfee=&lt;amount&gt;</translation>
    </message>
    <message>
        <location filename="../bitcoinstrings.cpp" line="91"/>
        <source>Warning: -paytxfee is set very high.  This is the transaction fee you will pay if you send a transaction.</source>
        <translation>Attenzione: -paytxfee è molto alta. Questa è la commissione che si paga quando si invia una transazione.</translation>
    </message>
    <message>
        <location filename="../bitcoinstrings.cpp" line="94"/>
=======
        <location filename="../bitcoinstrings.cpp" line="84"/>
>>>>>>> fc1cd74b
        <source>Error: CreateThread(StartNode) failed</source>
        <translation>Errore: CreateThread(StartNode) non riuscito</translation>
    </message>
    <message>
        <location filename="../bitcoinstrings.cpp" line="96"/>
        <source>Unable to bind to port %d on this computer.  Bitcoin is probably already running.</source>
        <translation>Impossibile collegarsi alla porta %d su questo computer. Probabilmente Bitcoin è già in esecuzione.</translation>
    </message>
    <message>
<<<<<<< HEAD
=======
        <location filename="../bitcoinstrings.cpp" line="85"/>
        <source>Warning: Disk space is low</source>
        <translation>Attenzione: lo spazio su disco è scarso</translation>
    </message>
    <message>
        <location filename="../bitcoinstrings.cpp" line="9"/>
        <source>Usage:</source>
        <translation>Utilizzo:</translation>
    </message>
    <message>
        <location filename="../bitcoinstrings.cpp" line="11"/>
        <source>List commands
</source>
        <translation>Lista comandi
</translation>
    </message>
    <message>
        <location filename="../bitcoinstrings.cpp" line="17"/>
        <source>Don&apos;t generate coins
</source>
        <translation>Non generare Bitcoin
</translation>
    </message>
    <message>
        <location filename="../bitcoinstrings.cpp" line="27"/>
        <source>Don&apos;t find peers using internet relay chat
</source>
        <translation type="unfinished"></translation>
    </message>
    <message>
        <location filename="../bitcoinstrings.cpp" line="71"/>
        <source>Loading wallet...</source>
        <translation>Caricamento portamonete...</translation>
    </message>
    <message>
        <location filename="../bitcoinstrings.cpp" line="77"/>
        <source>Rescanning...</source>
        <translation>Ripetere la scansione...</translation>
    </message>
    <message>
        <location filename="../bitcoinstrings.cpp" line="80"/>
        <source>Invalid amount for -paytxfee=&lt;amount&gt;</source>
        <translation>Importo non valido per -paytxfee=&lt;amount&gt;</translation>
    </message>
    <message>
        <location filename="../bitcoinstrings.cpp" line="81"/>
        <source>Warning: -paytxfee is set very high.  This is the transaction fee you will pay if you send a transaction.</source>
        <translation>Attenzione: -paytxfee è molto alta. Questa è la commissione che si paga quando si invia una transazione.</translation>
    </message>
    <message>
        <location filename="../bitcoinstrings.cpp" line="89"/>
        <source>Warning: Please check that your computer&apos;s date and time are correct.  If your clock is wrong Bitcoin will not work properly.</source>
        <translation>Attenzione: si prega di controllare che la data del computer e l&apos;ora siano corrette. Se il vostro orologio è sbagliato Bitcoin non funziona correttamente.</translation>
    </message>
    <message>
>>>>>>> fc1cd74b
        <location filename="../bitcoinstrings.cpp" line="10"/>
        <source>Send command to -server or bitcoind</source>
        <translation>Manda il comando a -server o bitcoind
</translation>
    </message>
    <message>
<<<<<<< HEAD
=======
        <location filename="../bitcoinstrings.cpp" line="92"/>
        <source>beta</source>
        <translation>beta</translation>
    </message>
    <message>
        <location filename="../bitcoinstrings.cpp" line="12"/>
        <source>Get help for a command
</source>
        <translation>Aiuto su un comando
</translation>
    </message>
    <message>
>>>>>>> fc1cd74b
        <location filename="../bitcoinstrings.cpp" line="13"/>
        <source>Options:</source>
        <translation>Opzioni:
</translation>
    </message>
    <message>
        <location filename="../bitcoinstrings.cpp" line="14"/>
        <source>Specify configuration file (default: bitcoin.conf)</source>
        <translation>Specifica il file di configurazione (di default: bitcoin.conf)
</translation>
    </message>
    <message>
        <location filename="../bitcoinstrings.cpp" line="15"/>
        <source>Specify pid file (default: bitcoind.pid)</source>
        <translation>Specifica il file pid (default: bitcoind.pid)
</translation>
    </message>
    <message>
        <location filename="../bitcoinstrings.cpp" line="16"/>
        <source>Generate coins</source>
        <translation>Genera Bitcoin
</translation>
    </message>
    <message>
<<<<<<< HEAD
        <location filename="../bitcoinstrings.cpp" line="17"/>
        <source>Don&apos;t generate coins</source>
        <translation>Non generare Bitcoin
</translation>
    </message>
    <message>
        <location filename="../bitcoinstrings.cpp" line="20"/>
        <source>Specify data directory</source>
=======
        <location filename="../bitcoinstrings.cpp" line="18"/>
        <source>Start minimized
</source>
        <translation>Parti in icona
</translation>
    </message>
    <message>
        <location filename="../bitcoinstrings.cpp" line="19"/>
        <source>Specify data directory
</source>
>>>>>>> fc1cd74b
        <translation>Specifica la cartella dati
</translation>
    </message>
    <message>
        <location filename="../bitcoinstrings.cpp" line="22"/>
        <source>Specify connection timeout (in milliseconds)</source>
        <translation>Specifica il timeout di connessione (in millisecondi)
</translation>
    </message>
    <message>
        <location filename="../bitcoinstrings.cpp" line="21"/>
        <source>Set database cache size in megabytes (default: 25)</source>
        <translation>Imposta la dimensione cache del database in megabyte (default: 25)</translation>
    </message>
    <message>
        <location filename="../bitcoinstrings.cpp" line="25"/>
        <source>Listen for connections on &lt;port&gt; (default: 8333 or testnet: 18333)</source>
        <translation>Ascolta le connessioni JSON-RPC su &lt;porta&gt; (default: 8333 o testnet: 18333)</translation>
    </message>
    <message>
        <location filename="../bitcoinstrings.cpp" line="102"/>
        <source>beta</source>
        <translation>beta</translation>
    </message>
    <message>
        <location filename="../bitcoinstrings.cpp" line="41"/>
        <source>Fee per KB to add to transactions you send</source>
        <translation>Commissione per KB da aggiungere alle transazioni in uscita</translation>
    </message>
    <message>
        <location filename="../bitcoinstrings.cpp" line="50"/>
        <source>Password for JSON-RPC connections</source>
        <translation>Password per connessioni JSON-RPC
</translation>
    </message>
    <message>
        <location filename="../bitcoinstrings.cpp" line="58"/>
        <source>Set key pool size to &lt;n&gt; (default: 100)</source>
        <translation>Impostare la quantità di chiavi di riserva a &lt;n&gt; (default: 100)
</translation>
    </message>
    <message>
<<<<<<< HEAD
        <location filename="../bitcoinstrings.cpp" line="67"/>
        <source>Server private key (default: server.pem)</source>
        <translation>Chiave privata del server (default: server.pem)
</translation>
    </message>
    <message>
        <location filename="../bitcoinstrings.cpp" line="80"/>
        <source>Error loading wallet.dat: Wallet corrupted</source>
        <translation>Errore caricamento wallet.dat: Wallet corrotto</translation>
    </message>
    <message>
        <location filename="../bitcoinstrings.cpp" line="51"/>
        <source>Listen for JSON-RPC connections on &lt;port&gt; (default: 8332)</source>
        <translation>Attendi le connessioni JSON-RPC su &lt;porta&gt; (default: 8332)
=======
        <location filename="../bitcoinstrings.cpp" line="28"/>
        <source>Don&apos;t accept connections from outside
</source>
        <translation>Non accettare connessioni dall&apos;esterno
>>>>>>> fc1cd74b
</translation>
    </message>
    <message>
        <location filename="../bitcoinstrings.cpp" line="53"/>
        <source>Send commands to node running on &lt;ip&gt; (default: 127.0.0.1)</source>
        <translation>Inviare comandi al nodo in esecuzione su &lt;ip&gt; (default: 127.0.0.1)
</translation>
    </message>
    <message>
        <location filename="../bitcoinstrings.cpp" line="59"/>
        <source>Rescan the block chain for missing wallet transactions</source>
        <translation>Ripeti analisi della catena dei blocchi per cercare le transazioni  mancanti dal portamonete
</translation>
    </message>
    <message>
        <location filename="../bitcoinstrings.cpp" line="66"/>
        <source>Server certificate file (default: server.cert)</source>
        <translation>File certificato del server (default: server.cert)
</translation>
    </message>
    <message>
        <location filename="../bitcoinstrings.cpp" line="57"/>
        <source>Upgrade wallet to latest format</source>
        <translation>Aggiorna il wallet all&apos;ultimo formato</translation>
    </message>
    <message>
        <location filename="../bitcoinstrings.cpp" line="65"/>
        <source>Use OpenSSL (https) for JSON-RPC connections</source>
        <translation>Utilizzare OpenSSL (https) per le connessioni  JSON-RPC
</translation>
    </message>
    <message>
        <location filename="../bitcoinstrings.cpp" line="60"/>
        <source>How many blocks to check at startup (default: 2500, 0 = all)</source>
        <translation>Quanti blocchi da controllare all&apos;avvio (default: 2500, 0 = tutti)</translation>
    </message>
    <message>
        <location filename="../bitcoinstrings.cpp" line="71"/>
        <source>This help message</source>
        <translation>Questo messaggio di aiuto
</translation>
    </message>
    <message>
        <location filename="../bitcoinstrings.cpp" line="78"/>
        <source>Error loading blkindex.dat</source>
        <translation>Errore caricamento blkindex.dat</translation>
    </message>
    <message>
        <location filename="../bitcoinstrings.cpp" line="81"/>
        <source>Error loading wallet.dat: Wallet requires newer version of Bitcoin</source>
        <translation>Errore caricamento wallet.dat: il wallet richiede una versione nuova di Bitcoin</translation>
    </message>
    <message>
        <location filename="../bitcoinstrings.cpp" line="83"/>
        <source>Error loading wallet.dat</source>
        <translation>Errore caricamento wallet.dat</translation>
    </message>
    <message>
        <location filename="../bitcoinstrings.cpp" line="28"/>
        <source>Connect only to the specified node</source>
        <translation>Connetti solo al nodo specificato
</translation>
    </message>
    <message>
        <location filename="../bitcoinstrings.cpp" line="37"/>
        <source>Maximum per-connection receive buffer, &lt;n&gt;*1000 bytes (default: 10000)</source>
        <translation>Buffer di ricezione massimo per connessione, &lt;n&gt;*1000 byte (default: 10000)</translation>
    </message>
    <message>
        <location filename="../bitcoinstrings.cpp" line="38"/>
        <source>Maximum per-connection send buffer, &lt;n&gt;*1000 bytes (default: 10000)</source>
        <translation>Buffer di invio massimo per connessione, &lt;n&gt;*1000 byte (default: 10000)</translation>
    </message>
    <message>
        <location filename="../bitcoinstrings.cpp" line="48"/>
        <source>Send trace/debug info to debugger</source>
        <translation>Invia le informazioni di trace/debug al debugger</translation>
    </message>
    <message>
<<<<<<< HEAD
        <location filename="../bitcoinstrings.cpp" line="9"/>
        <source>Usage:</source>
        <translation>Utilizzo:</translation>
    </message>
    <message>
        <location filename="../bitcoinstrings.cpp" line="87"/>
        <source>Rescanning...</source>
        <translation>Ripetere la scansione...</translation>
    </message>
    <message>
        <location filename="../bitcoinstrings.cpp" line="99"/>
        <source>Warning: Please check that your computer&apos;s date and time are correct.  If your clock is wrong Bitcoin will not work properly.</source>
        <translation>Attenzione: si prega di controllare che la data del computer e l&apos;ora siano corrette. Se il vostro orologio è sbagliato Bitcoin non funziona correttamente.</translation>
    </message>
    <message>
        <location filename="../bitcoinstrings.cpp" line="95"/>
        <source>Warning: Disk space is low</source>
        <translation>Attenzione: lo spazio su disco è scarso</translation>
    </message>
    <message>
        <location filename="../bitcoinstrings.cpp" line="11"/>
        <source>List commands</source>
        <translation>Lista comandi
</translation>
    </message>
    <message>
        <location filename="../bitcoinstrings.cpp" line="12"/>
        <source>Get help for a command</source>
        <translation>Aiuto su un comando
=======
        <location filename="../bitcoinstrings.cpp" line="41"/>
        <source>Run in the background as a daemon and accept commands
</source>
        <translation>Esegui in background come demone e accetta i comandi
>>>>>>> fc1cd74b
</translation>
    </message>
    <message>
        <location filename="../bitcoinstrings.cpp" line="18"/>
        <source>Start minimized</source>
        <translation>Parti in icona
</translation>
    </message>
    <message>
        <location filename="../bitcoinstrings.cpp" line="19"/>
        <source>Show splash screen on startup (default: 1)</source>
        <translation>Mostra finestra di presentazione all&apos;avvio (default: 1)</translation>
    </message>
    <message>
        <location filename="../bitcoinstrings.cpp" line="23"/>
        <source>Connect through socks4 proxy</source>
        <translation>Connessione tramite socks4 proxy
</translation>
    </message>
    <message>
        <location filename="../bitcoinstrings.cpp" line="24"/>
        <source>Allow DNS lookups for addnode and connect</source>
        <translation>Consenti ricerche DNS per aggiungere nodi e collegare
</translation>
    </message>
    <message>
        <location filename="../bitcoinstrings.cpp" line="26"/>
        <source>Maintain at most &lt;n&gt; connections to peers (default: 125)</source>
        <translation>Mantieni al massimo &lt;n&gt; connessioni ai peer (default: 125)</translation>
    </message>
    <message>
        <location filename="../bitcoinstrings.cpp" line="27"/>
        <source>Add a node to connect to and attempt to keep the connection open</source>
        <translation type="unfinished">Elérendő csomópont megadása and attempt to keep the connection open</translation>
    </message>
    <message>
        <location filename="../bitcoinstrings.cpp" line="33"/>
        <source>Threshold for disconnecting misbehaving peers (default: 100)</source>
        <translation>Soglia di disconnessione dei peer di cattiva qualità (default: 100)</translation>
    </message>
    <message>
        <location filename="../bitcoinstrings.cpp" line="34"/>
        <source>Number of seconds to keep misbehaving peers from reconnecting (default: 86400)</source>
        <translation>Numero di secondi di sospensione che i peer di cattiva qualità devono trascorrere prima di riconnettersi (default: 86400)</translation>
    </message>
    <message>
        <location filename="../bitcoinstrings.cpp" line="39"/>
        <source>Use Universal Plug and Play to map the listening port (default: 1)</source>
        <translation type="unfinished">UPnP-használat engedélyezése a figyelő port feltérképezésénél (default: 1)</translation>
    </message>
    <message>
        <location filename="../bitcoinstrings.cpp" line="40"/>
        <source>Use Universal Plug and Play to map the listening port (default: 0)</source>
        <translation type="unfinished">UPnP-használat engedélyezése a figyelő port feltérképezésénél (default: 0)</translation>
    </message>
    <message>
        <location filename="../bitcoinstrings.cpp" line="42"/>
        <source>Accept command line and JSON-RPC commands</source>
        <translation>Accetta da linea di comando e da comandi JSON-RPC
</translation>
    </message>
    <message>
        <location filename="../bitcoinstrings.cpp" line="43"/>
        <source>Run in the background as a daemon and accept commands</source>
        <translation>Esegui in background come demone e accetta i comandi
</translation>
    </message>
    <message>
        <location filename="../bitcoinstrings.cpp" line="44"/>
        <source>Use the test network</source>
        <translation>Utilizza la rete di prova
</translation>
    </message>
    <message>
        <location filename="../bitcoinstrings.cpp" line="45"/>
        <source>Output extra debugging information</source>
        <translation>Produci informazioni extra utili al debug</translation>
    </message>
    <message>
        <location filename="../bitcoinstrings.cpp" line="46"/>
        <source>Prepend debug output with timestamp</source>
        <translation>Anteponi all&apos;output di debug una marca temporale</translation>
    </message>
    <message>
        <location filename="../bitcoinstrings.cpp" line="47"/>
        <source>Send trace/debug info to console instead of debug.log file</source>
        <translation>Invia le informazioni di trace/debug alla console invece che al file debug.log</translation>
    </message>
    <message>
        <location filename="../bitcoinstrings.cpp" line="49"/>
        <source>Username for JSON-RPC connections</source>
        <translation>Nome utente per connessioni JSON-RPC
</translation>
    </message>
    <message>
        <location filename="../bitcoinstrings.cpp" line="52"/>
        <source>Allow JSON-RPC connections from specified IP address</source>
        <translation>Consenti connessioni JSON-RPC dall&apos;indirizzo IP specificato
</translation>
    </message>
    <message>
        <location filename="../bitcoinstrings.cpp" line="62"/>
        <source>
SSL options: (see the Bitcoin Wiki for SSL setup instructions)</source>
        <translation>
Opzioni SSL: (vedi il wiki di Bitcoin per le istruzioni di configurazione SSL)
</translation>
    </message>
    <message>
        <location filename="../bitcoinstrings.cpp" line="68"/>
        <source>Acceptable ciphers (default: TLSv1+HIGH:!SSLv2:!aNULL:!eNULL:!AH:!3DES:@STRENGTH)</source>
        <translation>Cifrari accettabili (default: TLSv1+HIGH:!SSLv2:!aNULL:!eNULL:!AH:!3DES:@STRENGTH)
</translation>
    </message>
    <message>
        <location filename="../bitcoinstrings.cpp" line="76"/>
        <source>Error loading addr.dat</source>
        <translation>Errore caricamento addr.dat</translation>
    </message>
    <message>
        <location filename="../bitcoinstrings.cpp" line="82"/>
        <source>Wallet needed to be rewritten: restart Bitcoin to complete</source>
        <translation>Il portamonete deve essere riscritto: riavviare Bitcoin per completare</translation>
    </message>
</context>
</TS><|MERGE_RESOLUTION|>--- conflicted
+++ resolved
@@ -55,6 +55,36 @@
         <translation>Crea un nuovo indirizzo</translation>
     </message>
     <message>
+        <location filename="../addressbookpage.cpp" line="61"/>
+        <source>Copy address</source>
+        <translation>Copia l&apos;indirizzo</translation>
+    </message>
+    <message>
+        <location filename="../addressbookpage.cpp" line="62"/>
+        <source>Copy label</source>
+        <translation>Copia l&apos;etichetta</translation>
+    </message>
+    <message>
+        <location filename="../addressbookpage.cpp" line="64"/>
+        <source>Delete</source>
+        <translation>Cancella</translation>
+    </message>
+    <message>
+        <location filename="../addressbookpage.cpp" line="279"/>
+        <source>Comma separated file (*.csv)</source>
+        <translation>Testo CSV (*.csv)</translation>
+    </message>
+    <message>
+        <location filename="../addressbookpage.cpp" line="292"/>
+        <source>Error exporting</source>
+        <translation>Errore nell&apos;esportazione</translation>
+    </message>
+    <message>
+        <location filename="../addressbookpage.cpp" line="292"/>
+        <source>Could not write to file %1.</source>
+        <translation>Impossibile scrivere sul file %1.</translation>
+    </message>
+    <message>
         <location filename="../forms/addressbookpage.ui" line="60"/>
         <source>&amp;New Address...</source>
         <translation>&amp;Nuovo indirizzo...</translation>
@@ -70,6 +100,16 @@
         <translation>&amp;Copia nella clipboard</translation>
     </message>
     <message>
+        <location filename="../forms/addressbookpage.ui" line="85"/>
+        <source>Show &amp;QR Code</source>
+        <translation>Mostra il codice &amp;QR</translation>
+    </message>
+    <message>
+        <location filename="../forms/addressbookpage.ui" line="113"/>
+        <source>&amp;Delete</source>
+        <translation>&amp;Cancella</translation>
+    </message>
+    <message>
         <location filename="../forms/addressbookpage.ui" line="96"/>
         <source>Sign a message to prove you own this address</source>
         <translation>Firma un messaggio per dimostrare di possedere questo indirizzo</translation>
@@ -80,80 +120,25 @@
         <translation>Cancella l&apos;indirizzo attualmente selezionato dalla lista. Solo indirizzi d&apos;invio possono essere cancellati.</translation>
     </message>
     <message>
-        <location filename="../forms/addressbookpage.ui" line="113"/>
-        <source>&amp;Delete</source>
-        <translation>&amp;Cancella</translation>
-    </message>
-    <message>
-<<<<<<< HEAD
+        <location filename="../addressbookpage.cpp" line="278"/>
+        <source>Export Address Book Data</source>
+        <translation>Esporta gli indirizzi della rubrica</translation>
+    </message>
+    <message>
         <location filename="../forms/addressbookpage.ui" line="99"/>
         <source>&amp;Sign Message</source>
         <translation>&amp;Firma il messaggio</translation>
     </message>
     <message>
-        <location filename="../forms/addressbookpage.ui" line="85"/>
-        <source>Show &amp;QR Code</source>
-        <translation>Mostra il codice &amp;QR</translation>
-    </message>
-    <message>
-        <location filename="../addressbookpage.cpp" line="278"/>
-        <source>Export Address Book Data</source>
-        <translation>Esporta gli indirizzi della rubrica</translation>
-    </message>
-    <message>
-        <location filename="../addressbookpage.cpp" line="279"/>
-=======
-        <location filename="../addressbookpage.cpp" line="209"/>
->>>>>>> fc1cd74b
-        <source>Comma separated file (*.csv)</source>
-        <translation>Testo CSV (*.csv)</translation>
-    </message>
-    <message>
-        <location filename="../addressbookpage.cpp" line="292"/>
-        <source>Could not write to file %1.</source>
-        <translation>Impossibile scrivere sul file %1.</translation>
-    </message>
-    <message>
-<<<<<<< HEAD
         <location filename="../addressbookpage.cpp" line="63"/>
         <source>Edit</source>
         <translation>Modifica</translation>
     </message>
-    <message>
-        <location filename="../addressbookpage.cpp" line="61"/>
-        <source>Copy address</source>
-        <translation>Copia l&apos;indirizzo</translation>
-    </message>
-    <message>
-        <location filename="../addressbookpage.cpp" line="62"/>
-        <source>Copy label</source>
-        <translation>Copia l&apos;etichetta</translation>
-    </message>
-    <message>
-        <location filename="../addressbookpage.cpp" line="64"/>
-        <source>Delete</source>
-        <translation>Cancella</translation>
-    </message>
-    <message>
-        <location filename="../addressbookpage.cpp" line="292"/>
-        <source>Error exporting</source>
-        <translation>Errore nell&apos;esportazione</translation>
-=======
-        <location filename="../addressbookpage.cpp" line="208"/>
-        <source>Export Address Book Data</source>
-        <translation>Esporta gli indirizzi della rubrica</translation>
->>>>>>> fc1cd74b
-    </message>
 </context>
 <context>
     <name>AddressTableModel</name>
     <message>
         <location filename="../addresstablemodel.cpp" line="78"/>
-        <source>Label</source>
-        <translation>Etichetta</translation>
-    </message>
-    <message>
-        <location filename="../addresstablemodel.cpp" line="78"/>
         <source>Address</source>
         <translation>Indirizzo</translation>
     </message>
@@ -162,58 +147,51 @@
         <source>(no label)</source>
         <translation>(nessuna etichetta)</translation>
     </message>
+    <message>
+        <location filename="../addresstablemodel.cpp" line="78"/>
+        <source>Label</source>
+        <translation>Etichetta</translation>
+    </message>
 </context>
 <context>
     <name>AskPassphraseDialog</name>
     <message>
-        <location filename="../forms/askpassphrasedialog.ui" line="61"/>
-        <source>New passphrase</source>
-        <translation>Nuova passphrase</translation>
-    </message>
-    <message>
-<<<<<<< HEAD
+        <location filename="../askpassphrasedialog.cpp" line="38"/>
+        <source>This operation needs your wallet passphrase to unlock the wallet.</source>
+        <translation>Quest&apos;operazione necessita della passphrase per sbloccare il portamonete.</translation>
+    </message>
+    <message>
         <location filename="../forms/askpassphrasedialog.ui" line="75"/>
         <source>Repeat new passphrase</source>
         <translation>Ripeti la passphrase</translation>
-=======
-        <location filename="../askpassphrasedialog.cpp" line="38"/>
-        <source>This operation needs your wallet passphrase to unlock the wallet.</source>
-        <translation>Quest&apos;operazione necessita della passphrase per sbloccare il portamonete.</translation>
-    </message>
-    <message>
-        <location filename="../askpassphrasedialog.cpp" line="51"/>
-        <source>Decrypt wallet</source>
-        <translation>Decifra il portamonete</translation>
->>>>>>> fc1cd74b
-    </message>
-    <message>
-        <location filename="../forms/askpassphrasedialog.ui" line="47"/>
-        <source>Enter passphrase</source>
-        <translation>Inserisci la passphrase</translation>
-    </message>
-    <message>
-<<<<<<< HEAD
-        <location filename="../askpassphrasedialog.cpp" line="43"/>
-        <source>Unlock wallet</source>
-        <translation>Sblocca il portamonete</translation>
-=======
+    </message>
+    <message>
         <location filename="../askpassphrasedialog.cpp" line="117"/>
         <location filename="../askpassphrasedialog.cpp" line="124"/>
         <location filename="../askpassphrasedialog.cpp" line="166"/>
         <location filename="../askpassphrasedialog.cpp" line="172"/>
         <source>Wallet encryption failed</source>
         <translation>Cifratura del portamonete fallita</translation>
->>>>>>> fc1cd74b
-    </message>
-    <message>
-        <location filename="../askpassphrasedialog.cpp" line="118"/>
-        <source>Wallet encryption failed due to an internal error. Your wallet was not encrypted.</source>
-        <translation>Cifratura del portamonete fallita a causa di un errore interno. Il portamonete non è stato cifrato.</translation>
+    </message>
+    <message>
+        <location filename="../askpassphrasedialog.cpp" line="34"/>
+        <source>Enter the new passphrase to the wallet.&lt;br/&gt;Please use a passphrase of &lt;b&gt;10 or more random characters&lt;/b&gt;, or &lt;b&gt;eight or more words&lt;/b&gt;.</source>
+        <translation>Inserisci la passphrase per il portamonete.&lt;br/&gt;Per piacere usare unapassphrase di &lt;b&gt;10 o più caratteri casuali&lt;/b&gt;, o &lt;b&gt;otto o più parole&lt;/b&gt;.</translation>
     </message>
     <message>
         <location filename="../forms/askpassphrasedialog.ui" line="26"/>
         <source>Dialog</source>
         <translation>Dialogo</translation>
+    </message>
+    <message>
+        <location filename="../forms/askpassphrasedialog.ui" line="47"/>
+        <source>Enter passphrase</source>
+        <translation>Inserisci la passphrase</translation>
+    </message>
+    <message>
+        <location filename="../forms/askpassphrasedialog.ui" line="61"/>
+        <source>New passphrase</source>
+        <translation>Nuova passphrase</translation>
     </message>
     <message>
         <location filename="../forms/askpassphrasedialog.ui" line="94"/>
@@ -225,6 +203,57 @@
         <location filename="../askpassphrasedialog.cpp" line="173"/>
         <source>The supplied passphrases do not match.</source>
         <translation>Le passphrase inserite non corrispondono.</translation>
+    </message>
+    <message>
+        <location filename="../askpassphrasedialog.cpp" line="35"/>
+        <source>Encrypt wallet</source>
+        <translation>Cifra il portamonete</translation>
+    </message>
+    <message>
+        <location filename="../askpassphrasedialog.cpp" line="43"/>
+        <source>Unlock wallet</source>
+        <translation>Sblocca il portamonete</translation>
+    </message>
+    <message>
+        <location filename="../askpassphrasedialog.cpp" line="54"/>
+        <source>Change passphrase</source>
+        <translation>Cambia la passphrase</translation>
+    </message>
+    <message>
+        <location filename="../askpassphrasedialog.cpp" line="55"/>
+        <source>Enter the old and new passphrase to the wallet.</source>
+        <translation>Inserisci la vecchia e la nuova passphrase per il portamonete.</translation>
+    </message>
+    <message>
+        <location filename="../askpassphrasedialog.cpp" line="112"/>
+        <source>Bitcoin will close now to finish the encryption process. Remember that encrypting your wallet cannot fully protect your bitcoins from being stolen by malware infecting your computer.</source>
+        <translation>Bitcoin verrà ora chiuso per finire il processo di crittazione. Ricorda che criptare il tuo portamonete non può fornire una protezione totale contro furti causati da malware che dovessero infettare il tuo computer.</translation>
+    </message>
+    <message>
+        <location filename="../askpassphrasedialog.cpp" line="46"/>
+        <source>This operation needs your wallet passphrase to decrypt the wallet.</source>
+        <translation>Quest&apos;operazione necessita della passphrase per decifrare il portamonete,</translation>
+    </message>
+    <message>
+        <location filename="../askpassphrasedialog.cpp" line="51"/>
+        <source>Decrypt wallet</source>
+        <translation>Decifra il portamonete</translation>
+    </message>
+    <message>
+        <location filename="../askpassphrasedialog.cpp" line="111"/>
+        <location filename="../askpassphrasedialog.cpp" line="160"/>
+        <source>Wallet encrypted</source>
+        <translation>Portamonete cifrato</translation>
+    </message>
+    <message>
+        <location filename="../askpassphrasedialog.cpp" line="101"/>
+        <source>Confirm wallet encryption</source>
+        <translation>Conferma la cifratura del portamonete</translation>
+    </message>
+    <message>
+        <location filename="../askpassphrasedialog.cpp" line="136"/>
+        <source>Wallet unlock failed</source>
+        <translation>Sblocco del portamonete fallito</translation>
     </message>
     <message>
         <location filename="../askpassphrasedialog.cpp" line="137"/>
@@ -234,32 +263,20 @@
         <translation>La passphrase inserita per la decifrazione del portamonete è errata.</translation>
     </message>
     <message>
-        <location filename="../forms/askpassphrasedialog.ui" line="94"/>
-        <source>TextLabel</source>
-        <translation>Etichetta</translation>
-    </message>
-    <message>
-<<<<<<< HEAD
-=======
-        <location filename="../askpassphrasedialog.cpp" line="34"/>
-        <source>Enter the new passphrase to the wallet.&lt;br/&gt;Please use a passphrase of &lt;b&gt;10 or more random characters&lt;/b&gt;, or &lt;b&gt;eight or more words&lt;/b&gt;.</source>
-        <translation>Inserisci la passphrase per il portamonete.&lt;br/&gt;Per piacere usare unapassphrase di &lt;b&gt;10 o più caratteri casuali&lt;/b&gt;, o &lt;b&gt;otto o più parole&lt;/b&gt;.</translation>
-    </message>
-    <message>
-        <location filename="../forms/askpassphrasedialog.ui" line="26"/>
-        <source>Dialog</source>
-        <translation>Dialogo</translation>
-    </message>
-    <message>
->>>>>>> fc1cd74b
-        <location filename="../askpassphrasedialog.cpp" line="46"/>
-        <source>This operation needs your wallet passphrase to decrypt the wallet.</source>
-        <translation>Quest&apos;operazione necessita della passphrase per decifrare il portamonete,</translation>
-    </message>
-    <message>
-        <location filename="../askpassphrasedialog.cpp" line="55"/>
-        <source>Enter the old and new passphrase to the wallet.</source>
-        <translation>Inserisci la vecchia e la nuova passphrase per il portamonete.</translation>
+        <location filename="../askpassphrasedialog.cpp" line="147"/>
+        <source>Wallet decryption failed</source>
+        <translation>Decifrazione del portamonete fallita</translation>
+    </message>
+    <message>
+        <location filename="../askpassphrasedialog.cpp" line="161"/>
+        <source>Wallet passphrase was successfully changed.</source>
+        <translation>Passphrase del portamonete modificata con successo.</translation>
+    </message>
+    <message>
+        <location filename="../askpassphrasedialog.cpp" line="208"/>
+        <location filename="../askpassphrasedialog.cpp" line="232"/>
+        <source>Warning: The Caps Lock key is on.</source>
+        <translation>Attenzione: tasto Blocco maiuscole attivo.</translation>
     </message>
     <message>
         <location filename="../askpassphrasedialog.cpp" line="102"/>
@@ -269,267 +286,244 @@
 Si è sicuri di voler cifrare il portamonete?</translation>
     </message>
     <message>
-<<<<<<< HEAD
-        <location filename="../askpassphrasedialog.cpp" line="161"/>
-        <source>Wallet passphrase was successfully changed.</source>
-        <translation>Passphrase del portamonete modificata con successo.</translation>
-=======
-        <location filename="../askpassphrasedialog.cpp" line="35"/>
-        <source>Encrypt wallet</source>
-        <translation>Cifra il portamonete</translation>
-    </message>
-    <message>
-        <location filename="../askpassphrasedialog.cpp" line="43"/>
-        <source>Unlock wallet</source>
-        <translation>Sblocca il portamonete</translation>
-    </message>
-    <message>
-        <location filename="../askpassphrasedialog.cpp" line="111"/>
-        <location filename="../askpassphrasedialog.cpp" line="160"/>
-        <source>Wallet encrypted</source>
-        <translation>Portamonete cifrato</translation>
->>>>>>> fc1cd74b
-    </message>
-    <message>
-        <location filename="../askpassphrasedialog.cpp" line="54"/>
-        <source>Change passphrase</source>
-        <translation>Cambia la passphrase</translation>
-    </message>
-    <message>
-<<<<<<< HEAD
-        <location filename="../askpassphrasedialog.cpp" line="51"/>
-        <source>Decrypt wallet</source>
-        <translation>Decifra il portamonete</translation>
-    </message>
-    <message>
-        <location filename="../askpassphrasedialog.cpp" line="111"/>
-        <location filename="../askpassphrasedialog.cpp" line="160"/>
-        <source>Wallet encrypted</source>
-        <translation>Portamonete cifrato</translation>
-    </message>
-    <message>
-        <location filename="../askpassphrasedialog.cpp" line="136"/>
-        <source>Wallet unlock failed</source>
-        <translation>Sblocco del portamonete fallito</translation>
-    </message>
-    <message>
-        <location filename="../askpassphrasedialog.cpp" line="125"/>
-        <location filename="../askpassphrasedialog.cpp" line="173"/>
-        <source>The supplied passphrases do not match.</source>
-        <translation>Le passphrase inserite non corrispondono.</translation>
-    </message>
-    <message>
-        <location filename="../askpassphrasedialog.cpp" line="137"/>
-        <location filename="../askpassphrasedialog.cpp" line="148"/>
-        <location filename="../askpassphrasedialog.cpp" line="167"/>
-        <source>The passphrase entered for the wallet decryption was incorrect.</source>
-        <translation>La passphrase inserita per la decifrazione del portamonete è errata.</translation>
-=======
         <location filename="../askpassphrasedialog.cpp" line="118"/>
         <source>Wallet encryption failed due to an internal error. Your wallet was not encrypted.</source>
         <translation>Cifratura del portamonete fallita a causa di un errore interno. Il portamonete non è stato cifrato.</translation>
     </message>
-    <message>
-        <location filename="../askpassphrasedialog.cpp" line="136"/>
-        <source>Wallet unlock failed</source>
-        <translation>Sblocco del portamonete fallito</translation>
-    </message>
-    <message>
-        <location filename="../askpassphrasedialog.cpp" line="54"/>
-        <source>Change passphrase</source>
-        <translation>Cambia la passphrase</translation>
->>>>>>> fc1cd74b
-    </message>
-    <message>
-        <location filename="../askpassphrasedialog.cpp" line="147"/>
-        <source>Wallet decryption failed</source>
-        <translation>Decifrazione del portamonete fallita</translation>
-    </message>
-    <message>
-<<<<<<< HEAD
-        <location filename="../askpassphrasedialog.cpp" line="117"/>
-        <location filename="../askpassphrasedialog.cpp" line="124"/>
-        <location filename="../askpassphrasedialog.cpp" line="166"/>
-        <location filename="../askpassphrasedialog.cpp" line="172"/>
-        <source>Wallet encryption failed</source>
-        <translation>Cifratura del portamonete fallita</translation>
-=======
-        <location filename="../askpassphrasedialog.cpp" line="101"/>
-        <source>Confirm wallet encryption</source>
-        <translation>Conferma la cifratura del portamonete</translation>
-    </message>
-    <message>
-        <location filename="../askpassphrasedialog.cpp" line="161"/>
-        <source>Wallet passphrase was successfully changed.</source>
-        <translation>Passphrase del portamonete modificata con successo.</translation>
->>>>>>> fc1cd74b
-    </message>
-    <message>
-        <location filename="../askpassphrasedialog.cpp" line="208"/>
-        <location filename="../askpassphrasedialog.cpp" line="232"/>
-        <source>Warning: The Caps Lock key is on.</source>
-        <translation>Attenzione: tasto Blocco maiuscole attivo.</translation>
-    </message>
-    <message>
-        <location filename="../askpassphrasedialog.cpp" line="112"/>
-        <source>Bitcoin will close now to finish the encryption process. Remember that encrypting your wallet cannot fully protect your bitcoins from being stolen by malware infecting your computer.</source>
-        <translation>Bitcoin verrà ora chiuso per finire il processo di crittazione. Ricorda che criptare il tuo portamonete non può fornire una protezione totale contro furti causati da malware che dovessero infettare il tuo computer.</translation>
-    </message>
 </context>
 <context>
     <name>BitcoinGUI</name>
     <message>
-<<<<<<< HEAD
         <location filename="../bitcoingui.cpp" line="206"/>
         <source>Show the list of addresses for receiving payments</source>
         <translation>Mostra la lista di indirizzi su cui ricevere pagamenti</translation>
     </message>
     <message>
+        <location filename="../bitcoingui.cpp" line="187"/>
+        <source>&amp;Overview</source>
+        <translation>&amp;Sintesi</translation>
+    </message>
+    <message>
+        <location filename="../bitcoingui.cpp" line="193"/>
+        <source>&amp;Transactions</source>
+        <translation>&amp;Transazioni</translation>
+    </message>
+    <message>
+        <location filename="../bitcoingui.cpp" line="199"/>
+        <source>&amp;Address Book</source>
+        <translation>&amp;Rubrica</translation>
+    </message>
+    <message>
+        <location filename="../bitcoingui.cpp" line="200"/>
+        <source>Edit the list of stored addresses and labels</source>
+        <translation>Modifica la lista degli indirizzi salvati e delle etichette</translation>
+    </message>
+    <message>
+        <location filename="../bitcoingui.cpp" line="211"/>
+        <source>&amp;Send coins</source>
+        <translation>&amp;Invia monete</translation>
+    </message>
+    <message>
+        <location filename="../bitcoingui.cpp" line="255"/>
+        <source>Encrypt or decrypt wallet</source>
+        <translation>Cifra o decifra il portamonete</translation>
+    </message>
+    <message>
+        <location filename="../bitcoingui.cpp" line="73"/>
+        <source>Bitcoin Wallet</source>
+        <translation>Portamonete di bitcoin</translation>
+    </message>
+    <message>
         <location filename="../bitcoingui.cpp" line="242"/>
         <source>Show information about Bitcoin</source>
         <translation>Mostra informazioni su Bitcoin</translation>
-=======
-        <location filename="../bitcoingui.cpp" line="198"/>
+    </message>
+    <message>
+        <location filename="../bitcoingui.cpp" line="305"/>
+        <source>Tabs toolbar</source>
+        <translation>Barra degli strumenti &quot;Tabs&quot;</translation>
+    </message>
+    <message>
+        <location filename="../bitcoingui.cpp" line="205"/>
         <source>&amp;Receive coins</source>
         <translation>&amp;Ricevi monete</translation>
     </message>
     <message>
-        <location filename="../bitcoingui.cpp" line="199"/>
-        <source>Show the list of addresses for receiving payments</source>
-        <translation>Mostra la lista di indirizzi su cui ricevere pagamenti</translation>
-    </message>
-    <message>
-        <location filename="../bitcoingui.cpp" line="228"/>
+        <location filename="../bitcoingui.cpp" line="260"/>
+        <source>Change the passphrase used for wallet encryption</source>
+        <translation>Cambia la passphrase per la cifratura del portamonete</translation>
+    </message>
+    <message>
+        <location filename="../bitcoingui.cpp" line="237"/>
+        <source>E&amp;xit</source>
+        <translation>&amp;Esci</translation>
+    </message>
+    <message>
+        <location filename="../bitcoingui.cpp" line="238"/>
+        <source>Quit application</source>
+        <translation>Chiudi applicazione</translation>
+    </message>
+    <message>
+        <location filename="../bitcoingui.cpp" line="254"/>
+        <source>&amp;Encrypt Wallet</source>
+        <translation>&amp;Cifra il portamonete</translation>
+    </message>
+    <message>
+        <location filename="../bitcoingui.cpp" line="244"/>
         <source>About &amp;Qt</source>
         <translation>Informazioni su &amp;Qt</translation>
     </message>
     <message>
-        <location filename="../bitcoingui.cpp" line="242"/>
-        <source>Change the passphrase used for wallet encryption</source>
-        <translation>Cambia la passphrase per la cifratura del portamonete</translation>
->>>>>>> fc1cd74b
-    </message>
-    <message>
-        <location filename="../bitcoingui.cpp" line="255"/>
-        <source>Encrypt or decrypt wallet</source>
-        <translation>Cifra o decifra il portamonete</translation>
-    </message>
-    <message>
-<<<<<<< HEAD
+        <location filename="../bitcoingui.cpp" line="329"/>
+        <source>[testnet]</source>
+        <translation>[testnet]</translation>
+    </message>
+    <message>
+        <location filename="../bitcoingui.cpp" line="253"/>
+        <source>Export the data in the current tab to a file</source>
+        <translation>Esporta i dati nella tabella corrente su un file</translation>
+    </message>
+    <message>
+        <location filename="../bitcoingui.cpp" line="247"/>
+        <source>&amp;Options...</source>
+        <translation>&amp;Opzioni...</translation>
+    </message>
+    <message>
+        <location filename="../bitcoingui.cpp" line="258"/>
+        <source>Backup wallet to another location</source>
+        <translation>Backup portamonete in un&apos;altra locazione</translation>
+    </message>
+    <message>
+        <location filename="../bitcoingui.cpp" line="259"/>
+        <source>&amp;Change Passphrase</source>
+        <translation>&amp;Cambia la passphrase</translation>
+    </message>
+    <message>
+        <location filename="../bitcoingui.cpp" line="146"/>
+        <location filename="../bitcoingui.cpp" line="478"/>
+        <source>Synchronizing with network...</source>
+        <translation>Sto sincronizzando con la rete...</translation>
+    </message>
+    <message>
+        <location filename="../bitcoingui.cpp" line="252"/>
+        <source>&amp;Export...</source>
+        <translation>&amp;Esporta...</translation>
+    </message>
+    <message>
+        <location filename="../bitcoingui.cpp" line="194"/>
+        <source>Browse transaction history</source>
+        <translation>Cerca nelle transazioni</translation>
+    </message>
+    <message>
+        <location filename="../bitcoingui.cpp" line="212"/>
+        <source>Send coins to a bitcoin address</source>
+        <translation>Invia monete ad un indirizzo bitcoin</translation>
+    </message>
+    <message>
+        <location filename="../bitcoingui.cpp" line="217"/>
+        <source>Sign &amp;message</source>
+        <translation>Firma il &amp;messaggio</translation>
+    </message>
+    <message>
+        <location filename="../bitcoingui.cpp" line="218"/>
+        <source>Prove you control an address</source>
+        <translation>Dimostra di controllare un indirizzo</translation>
+    </message>
+    <message>
+        <location filename="../bitcoingui.cpp" line="283"/>
+        <source>&amp;File</source>
+        <translation>&amp;File</translation>
+    </message>
+    <message>
+        <location filename="../bitcoingui.cpp" line="292"/>
+        <source>&amp;Settings</source>
+        <translation>&amp;Impostazioni</translation>
+    </message>
+    <message>
+        <location filename="../bitcoingui.cpp" line="298"/>
+        <source>&amp;Help</source>
+        <translation>&amp;Aiuto</translation>
+    </message>
+    <message>
+        <location filename="../bitcoingui.cpp" line="245"/>
+        <source>Show information about Qt</source>
+        <translation>Mostra informazioni su Qt</translation>
+    </message>
+    <message>
+        <location filename="../bitcoingui.cpp" line="806"/>
+        <source>Backup Wallet</source>
+        <translation>Backup Portamonete</translation>
+    </message>
+    <message>
+        <location filename="../bitcoingui.cpp" line="806"/>
+        <source>Wallet Data (*.dat)</source>
+        <translation>Dati Portamonete (*.dat)</translation>
+    </message>
+    <message>
+        <location filename="../bitcoingui.cpp" line="809"/>
+        <source>Backup Failed</source>
+        <translation>Backup fallito</translation>
+    </message>
+    <message>
+        <location filename="../bitcoingui.cpp" line="809"/>
+        <source>There was an error trying to save the wallet data to the new location.</source>
+        <translation>C&apos;è stato un errore tentanto di salvare i dati del portamonete in un&apos;altra locazione</translation>
+    </message>
+    <message>
+        <location filename="../bitcoingui.cpp" line="250"/>
+        <source>Open &amp;Bitcoin</source>
+        <translation>Apri &amp;Bitcoin</translation>
+    </message>
+    <message>
+        <location filename="../bitcoingui.cpp" line="149"/>
+        <source>Block chain synchronization in progress</source>
+        <translation>sincronizzazione della catena di blocchi in corso</translation>
+    </message>
+    <message>
+        <location filename="../bitcoingui.cpp" line="241"/>
+        <source>&amp;About %1</source>
+        <translation>&amp;Informazioni su %1</translation>
+    </message>
+    <message>
         <location filename="../bitcoingui.cpp" line="248"/>
         <source>Modify configuration options for bitcoin</source>
         <translation>Modifica configurazione opzioni per bitcoin</translation>
     </message>
     <message>
-        <location filename="../bitcoingui.cpp" line="199"/>
-        <source>&amp;Address Book</source>
-        <translation>&amp;Rubrica</translation>
-    </message>
-    <message>
-        <location filename="../bitcoingui.cpp" line="200"/>
-        <source>Edit the list of stored addresses and labels</source>
-        <translation>Modifica la lista degli indirizzi salvati e delle etichette</translation>
-    </message>
-    <message>
-        <location filename="../bitcoingui.cpp" line="205"/>
-        <source>&amp;Receive coins</source>
-        <translation>&amp;Ricevi monete</translation>
-=======
-        <location filename="../bitcoingui.cpp" line="70"/>
-        <source>Bitcoin Wallet</source>
-        <translation>Portamonete di bitcoin</translation>
->>>>>>> fc1cd74b
-    </message>
-    <message>
-        <location filename="../bitcoingui.cpp" line="73"/>
-        <source>Bitcoin Wallet</source>
-        <translation>Portamonete di bitcoin</translation>
-    </message>
-    <message>
-        <location filename="../bitcoingui.cpp" line="211"/>
-        <source>&amp;Send coins</source>
-        <translation>&amp;Invia monete</translation>
-    </message>
-    <message>
-        <location filename="../bitcoingui.cpp" line="187"/>
-        <source>&amp;Overview</source>
-        <translation>&amp;Sintesi</translation>
-    </message>
-    <message>
-<<<<<<< HEAD
-        <location filename="../bitcoingui.cpp" line="188"/>
-        <source>Show general overview of wallet</source>
-        <translation>Mostra lo stato generale del portamonete</translation>
-    </message>
-    <message>
-        <location filename="../bitcoingui.cpp" line="193"/>
-=======
-        <location filename="../bitcoingui.cpp" line="186"/>
->>>>>>> fc1cd74b
-        <source>&amp;Transactions</source>
-        <translation>&amp;Transazioni</translation>
-    </message>
-    <message>
-<<<<<<< HEAD
-        <location filename="../bitcoingui.cpp" line="194"/>
-        <source>Browse transaction history</source>
-        <translation>Cerca nelle transazioni</translation>
-    </message>
-    <message>
-        <location filename="../bitcoingui.cpp" line="329"/>
-        <source>[testnet]</source>
-        <translation>[testnet]</translation>
-=======
-        <location filename="../bitcoingui.cpp" line="192"/>
-        <source>&amp;Address Book</source>
-        <translation>&amp;Rubrica</translation>
->>>>>>> fc1cd74b
-    </message>
-    <message>
-        <location filename="../bitcoingui.cpp" line="237"/>
-        <source>E&amp;xit</source>
-        <translation>&amp;Esci</translation>
-    </message>
-    <message>
-<<<<<<< HEAD
-        <location filename="../bitcoingui.cpp" line="238"/>
-        <source>Quit application</source>
-        <translation>Chiudi applicazione</translation>
-    </message>
-    <message>
-        <location filename="../bitcoingui.cpp" line="244"/>
-        <source>About &amp;Qt</source>
-        <translation>Informazioni su &amp;Qt</translation>
-    </message>
-    <message>
-        <location filename="../bitcoingui.cpp" line="245"/>
-        <source>Show information about Qt</source>
-        <translation>Mostra informazioni su Qt</translation>
-    </message>
-    <message>
-        <location filename="../bitcoingui.cpp" line="247"/>
-        <source>&amp;Options...</source>
-        <translation>&amp;Opzioni...</translation>
-    </message>
-    <message>
-        <location filename="../bitcoingui.cpp" line="258"/>
-        <source>Backup wallet to another location</source>
-        <translation>Backup portamonete in un&apos;altra locazione</translation>
-=======
-        <location filename="../bitcoingui.cpp" line="204"/>
-        <source>&amp;Send coins</source>
-        <translation>&amp;Invia monete</translation>
-    </message>
-    <message>
-        <location filename="../bitcoingui.cpp" line="221"/>
-        <source>E&amp;xit</source>
-        <translation>&amp;Esci</translation>
->>>>>>> fc1cd74b
-    </message>
-    <message>
-        <location filename="../bitcoingui.cpp" line="260"/>
-        <source>Change the passphrase used for wallet encryption</source>
-        <translation>Cambia la passphrase per la cifratura del portamonete</translation>
+        <location filename="../bitcoingui.cpp" line="251"/>
+        <source>Show the Bitcoin window</source>
+        <translation>Mostra la finestra Bitcoin</translation>
+    </message>
+    <message>
+        <location filename="../bitcoingui.cpp" line="257"/>
+        <source>&amp;Backup Wallet</source>
+        <translation type="unfinished">Backup Portamonete</translation>
+    </message>
+    <message>
+        <location filename="../bitcoingui.cpp" line="421"/>
+        <source>bitcoin-qt</source>
+        <translation>bitcoin-qt</translation>
+    </message>
+    <message numerus="yes">
+        <location filename="../bitcoingui.cpp" line="463"/>
+        <source>%n active connection(s) to Bitcoin network</source>
+        <translation>
+            <numerusform></numerusform>
+            <numerusform></numerusform>
+        </translation>
+    </message>
+    <message>
+        <location filename="../bitcoingui.cpp" line="501"/>
+        <source>Downloaded %1 blocks of transaction history.</source>
+        <translation>Scaricati %1 blocchi dello storico transazioni.</translation>
+    </message>
+    <message numerus="yes">
+        <location filename="../bitcoingui.cpp" line="516"/>
+        <source>%n second(s) ago</source>
+        <translation>
+            <numerusform>%n secondo fa</numerusform>
+            <numerusform>%n secondi fa</numerusform>
+        </translation>
     </message>
     <message numerus="yes">
         <location filename="../bitcoingui.cpp" line="520"/>
@@ -539,233 +533,8 @@
             <numerusform>%n minuti fa</numerusform>
         </translation>
     </message>
-    <message>
-<<<<<<< HEAD
-        <location filename="../bitcoingui.cpp" line="806"/>
-        <source>Backup Wallet</source>
-        <translation>Backup Portamonete</translation>
-    </message>
-    <message>
-        <location filename="../bitcoingui.cpp" line="806"/>
-        <source>Wallet Data (*.dat)</source>
-        <translation>Dati Portamonete (*.dat)</translation>
-    </message>
-    <message>
-        <location filename="../bitcoingui.cpp" line="809"/>
-        <source>Backup Failed</source>
-        <translation>Backup fallito</translation>
-    </message>
-    <message>
-        <location filename="../bitcoingui.cpp" line="809"/>
-        <source>There was an error trying to save the wallet data to the new location.</source>
-        <translation>C&apos;è stato un errore tentanto di salvare i dati del portamonete in un&apos;altra locazione</translation>
-    </message>
-    <message>
-        <location filename="../bitcoingui.cpp" line="212"/>
-        <source>Send coins to a bitcoin address</source>
-        <translation>Invia monete ad un indirizzo bitcoin</translation>
-    </message>
-    <message>
-        <location filename="../bitcoingui.cpp" line="252"/>
-        <source>&amp;Export...</source>
-        <translation>&amp;Esporta...</translation>
-    </message>
-    <message>
-        <location filename="../bitcoingui.cpp" line="217"/>
-        <source>Sign &amp;message</source>
-        <translation>Firma il &amp;messaggio</translation>
-    </message>
-    <message>
-        <location filename="../bitcoingui.cpp" line="218"/>
-        <source>Prove you control an address</source>
-        <translation>Dimostra di controllare un indirizzo</translation>
-    </message>
-    <message>
-        <location filename="../bitcoingui.cpp" line="250"/>
-        <source>Open &amp;Bitcoin</source>
-        <translation>Apri &amp;Bitcoin</translation>
-    </message>
-    <message>
-        <location filename="../bitcoingui.cpp" line="241"/>
-        <source>&amp;About %1</source>
-        <translation>&amp;A %1-ról</translation>
-    </message>
-    <message>
-        <location filename="../bitcoingui.cpp" line="146"/>
-        <location filename="../bitcoingui.cpp" line="478"/>
-        <source>Synchronizing with network...</source>
-        <translation>Sto sincronizzando con la rete...</translation>
-    </message>
-    <message>
-        <location filename="../bitcoingui.cpp" line="251"/>
-        <source>Show the Bitcoin window</source>
-        <translation>Mostra la finestra Bitcoin</translation>
-=======
-        <location filename="../bitcoingui.cpp" line="231"/>
-        <source>&amp;Options...</source>
-        <translation>&amp;Opzioni...</translation>
-    </message>
-    <message>
-        <location filename="../bitcoingui.cpp" line="239"/>
-        <source>Encrypt or decrypt wallet</source>
-        <translation>Cifra o decifra il portamonete</translation>
-    </message>
-    <message>
-        <location filename="../bitcoingui.cpp" line="238"/>
-        <source>&amp;Encrypt Wallet</source>
-        <translation>&amp;Cifra il portamonete</translation>
-    </message>
-    <message>
-        <location filename="../bitcoingui.cpp" line="226"/>
-        <source>Show information about Bitcoin</source>
-        <translation>Mostra informazioni su Bitcoin</translation>
->>>>>>> fc1cd74b
-    </message>
-    <message>
-        <location filename="../bitcoingui.cpp" line="253"/>
-        <source>Export the data in the current tab to a file</source>
-        <translation>Esporta i dati nella tabella corrente su un file</translation>
-    </message>
-    <message>
-<<<<<<< HEAD
-        <location filename="../bitcoingui.cpp" line="254"/>
-        <source>&amp;Encrypt Wallet</source>
-        <translation>&amp;Cifra il portamonete</translation>
-    </message>
-    <message>
-        <location filename="../bitcoingui.cpp" line="257"/>
-        <source>&amp;Backup Wallet</source>
-        <translation type="unfinished">Backup Portamonete</translation>
-=======
-        <location filename="../bitcoingui.cpp" line="236"/>
-        <source>&amp;Export...</source>
-        <translation>&amp;Esporta...</translation>
-    </message>
-    <message>
-        <location filename="../bitcoingui.cpp" line="264"/>
-        <source>&amp;File</source>
-        <translation>&amp;File</translation>
-    </message>
-    <message>
-        <location filename="../bitcoingui.cpp" line="225"/>
-        <source>&amp;About %1</source>
-        <translation>&amp;Informazioni su %1</translation>
-    </message>
-    <message>
-        <location filename="../bitcoingui.cpp" line="267"/>
-        <source>&amp;Settings</source>
-        <translation>&amp;Impostazioni</translation>
->>>>>>> fc1cd74b
-    </message>
-    <message>
-        <location filename="../bitcoingui.cpp" line="259"/>
-        <source>&amp;Change Passphrase</source>
-        <translation>&amp;Cambia la passphrase</translation>
-    </message>
-    <message>
-        <location filename="../bitcoingui.cpp" line="283"/>
-        <source>&amp;File</source>
-        <translation>&amp;File</translation>
-    </message>
-    <message>
-        <location filename="../bitcoingui.cpp" line="292"/>
-        <source>&amp;Settings</source>
-        <translation>&amp;Impostazioni</translation>
-    </message>
-    <message>
-        <location filename="../bitcoingui.cpp" line="298"/>
-        <source>&amp;Help</source>
-        <translation>&amp;Aiuto</translation>
-    </message>
-    <message>
-        <location filename="../bitcoingui.cpp" line="316"/>
-        <source>Actions toolbar</source>
-        <translation>Barra degli strumenti &quot;Azioni&quot;</translation>
-    </message>
     <message numerus="yes">
-        <location filename="../bitcoingui.cpp" line="463"/>
-        <source>%n active connection(s) to Bitcoin network</source>
-        <translation>
-            <numerusform>%n connessione attiva alla rete Bitcoin</numerusform>
-            <numerusform>%n connessioni attive alla rete Bitcoin</numerusform>
-        </translation>
-    </message>
-    <message>
-<<<<<<< HEAD
-        <location filename="../bitcoingui.cpp" line="501"/>
-=======
-        <location filename="../bitcoingui.cpp" line="241"/>
-        <source>&amp;Change Passphrase</source>
-        <translation>&amp;Cambia la passphrase</translation>
-    </message>
-    <message>
-        <location filename="../bitcoingui.cpp" line="142"/>
-        <source>Block chain synchronization in progress</source>
-        <translation>sincronizzazione della catena di blocchi in corso</translation>
-    </message>
-    <message>
-        <location filename="../bitcoingui.cpp" line="181"/>
-        <source>Show general overview of wallet</source>
-        <translation>Mostra lo stato generale del portamonete</translation>
-    </message>
-    <message>
-        <location filename="../bitcoingui.cpp" line="187"/>
-        <source>Browse transaction history</source>
-        <translation>Cerca nelle transazioni</translation>
-    </message>
-    <message>
-        <location filename="../bitcoingui.cpp" line="205"/>
-        <source>Send coins to a bitcoin address</source>
-        <translation>Invia monete ad un indirizzo bitcoin</translation>
-    </message>
-    <message>
-        <location filename="../bitcoingui.cpp" line="232"/>
-        <source>Modify configuration options for bitcoin</source>
-        <translation>Modifica configurazione opzioni per bitcoin</translation>
-    </message>
-    <message>
-        <location filename="../bitcoingui.cpp" line="234"/>
-        <source>Open &amp;Bitcoin</source>
-        <translation>Apri &amp;Bitcoin</translation>
-    </message>
-    <message>
-        <location filename="../bitcoingui.cpp" line="235"/>
-        <source>Show the Bitcoin window</source>
-        <translation>Mostra la finestra Bitcoin</translation>
-    </message>
-    <message>
-        <location filename="../bitcoingui.cpp" line="237"/>
-        <source>Export the current view to a file</source>
-        <translation>Esporta la visualizzazione corrente su file</translation>
-    </message>
-    <message>
-        <location filename="../bitcoingui.cpp" line="468"/>
->>>>>>> fc1cd74b
-        <source>Downloaded %1 blocks of transaction history.</source>
-        <translation>Scaricati %1 blocchi dello storico transazioni.</translation>
-    </message>
-    <message numerus="yes">
-        <location filename="../bitcoingui.cpp" line="516"/>
-        <source>%n second(s) ago</source>
-        <translation>
-            <numerusform>%n secondo fa</numerusform>
-            <numerusform>%n secondi fa</numerusform>
-        </translation>
-    </message>
-    <message numerus="yes">
-<<<<<<< HEAD
         <location filename="../bitcoingui.cpp" line="524"/>
-=======
-        <location filename="../bitcoingui.cpp" line="487"/>
-        <source>%n minute(s) ago</source>
-        <translation>
-            <numerusform>%n minuto fa</numerusform>
-            <numerusform>%n minuti fa</numerusform>
-        </translation>
-    </message>
-    <message numerus="yes">
-        <location filename="../bitcoingui.cpp" line="491"/>
->>>>>>> fc1cd74b
         <source>%n hour(s) ago</source>
         <translation>
             <numerusform>%n ora fa</numerusform>
@@ -789,11 +558,6 @@
         <location filename="../bitcoingui.cpp" line="539"/>
         <source>Catching up...</source>
         <translation>In aggiornamento...</translation>
-    </message>
-    <message>
-        <location filename="../bitcoingui.cpp" line="149"/>
-        <source>Block chain synchronization in progress</source>
-        <translation>sincronizzazione della catena di blocchi in corso</translation>
     </message>
     <message>
         <location filename="../bitcoingui.cpp" line="547"/>
@@ -830,10 +594,19 @@
 </translation>
     </message>
     <message>
-<<<<<<< HEAD
-        <location filename="../bitcoingui.cpp" line="421"/>
-        <source>bitcoin-qt</source>
-        <translation>bitcoin-qt</translation>
+        <location filename="../bitcoingui.cpp" line="775"/>
+        <source>Wallet is &lt;b&gt;encrypted&lt;/b&gt; and currently &lt;b&gt;unlocked&lt;/b&gt;</source>
+        <translation>Il portamonete è &lt;b&gt;cifrato&lt;/b&gt; e attualmente &lt;b&gt;sbloccato&lt;/b&gt;</translation>
+    </message>
+    <message>
+        <location filename="../bitcoingui.cpp" line="783"/>
+        <source>Wallet is &lt;b&gt;encrypted&lt;/b&gt; and currently &lt;b&gt;locked&lt;/b&gt;</source>
+        <translation>Il portamonete è &lt;b&gt;cifrato&lt;/b&gt; e attualmente &lt;b&gt;bloccato&lt;/b&gt;</translation>
+    </message>
+    <message>
+        <location filename="../bitcoingui.cpp" line="621"/>
+        <source>Sending...</source>
+        <translation>Invio...</translation>
     </message>
     <message>
         <location filename="../bitcoingui.cpp" line="489"/>
@@ -841,48 +614,17 @@
         <translation>Scaricati %1 dei %2 blocchi dello storico transazioni.</translation>
     </message>
     <message>
-        <location filename="../bitcoingui.cpp" line="775"/>
-=======
-        <location filename="../bitcoingui.cpp" line="711"/>
->>>>>>> fc1cd74b
-        <source>Wallet is &lt;b&gt;encrypted&lt;/b&gt; and currently &lt;b&gt;unlocked&lt;/b&gt;</source>
-        <translation>Il portamonete è &lt;b&gt;cifrato&lt;/b&gt; e attualmente &lt;b&gt;sbloccato&lt;/b&gt;</translation>
-    </message>
-    <message>
-        <location filename="../bitcoingui.cpp" line="783"/>
-        <source>Wallet is &lt;b&gt;encrypted&lt;/b&gt; and currently &lt;b&gt;locked&lt;/b&gt;</source>
-        <translation>Il portamonete è &lt;b&gt;cifrato&lt;/b&gt; e attualmente &lt;b&gt;bloccato&lt;/b&gt;</translation>
-    </message>
-    <message>
-<<<<<<< HEAD
-        <location filename="../bitcoingui.cpp" line="621"/>
-=======
-        <location filename="../bitcoingui.cpp" line="588"/>
->>>>>>> fc1cd74b
-        <source>Sending...</source>
-        <translation>Invio...</translation>
-    </message>
-    <message>
-<<<<<<< HEAD
-        <location filename="../bitcoingui.cpp" line="305"/>
-        <source>Tabs toolbar</source>
-        <translation>Barra degli strumenti &quot;Tabs&quot;</translation>
+        <location filename="../bitcoingui.cpp" line="188"/>
+        <source>Show general overview of wallet</source>
+        <translation>Mostra lo stato generale del portamonete</translation>
+    </message>
+    <message>
+        <location filename="../bitcoingui.cpp" line="316"/>
+        <source>Actions toolbar</source>
+        <translation>Barra degli strumenti &quot;Azioni&quot;</translation>
     </message>
     <message>
         <location filename="../bitcoin.cpp" line="144"/>
-=======
-        <location filename="../bitcoingui.cpp" line="388"/>
-        <source>bitcoin-qt</source>
-        <translation>bitcoin-qt</translation>
-    </message>
-    <message>
-        <location filename="../bitcoingui.cpp" line="456"/>
-        <source>Downloaded %1 of %2 blocks of transaction history.</source>
-        <translation>Scaricati %1 dei %2 blocchi dello storico transazioni.</translation>
-    </message>
-    <message>
-        <location filename="../bitcoin.cpp" line="133"/>
->>>>>>> fc1cd74b
         <source>A fatal error occurred. Bitcoin can no longer continue safely and will quit.</source>
         <translation type="unfinished"></translation>
     </message>
@@ -890,16 +632,16 @@
 <context>
     <name>DisplayOptionsPage</name>
     <message>
+        <location filename="../optionsdialog.cpp" line="269"/>
+        <source>&amp;Unit to show amounts in: </source>
+        <translation>&amp;Unità di misura degli importi in: </translation>
+    </message>
+    <message>
         <location filename="../optionsdialog.cpp" line="273"/>
         <source>Choose the default subdivision unit to show in the interface, and when sending coins</source>
         <translation>Scegli l&apos;unità di suddivisione di default per l&apos;interfaccia e per l&apos;invio di monete</translation>
     </message>
     <message>
-        <location filename="../optionsdialog.cpp" line="269"/>
-        <source>&amp;Unit to show amounts in: </source>
-        <translation>&amp;Unità di misura degli importi in: </translation>
-    </message>
-    <message>
         <location filename="../optionsdialog.cpp" line="280"/>
         <source>&amp;Display addresses in transaction list</source>
         <translation>&amp;Mostra gli indirizzi nella lista delle transazioni</translation>
@@ -913,42 +655,36 @@
 <context>
     <name>EditAddressDialog</name>
     <message>
+        <location filename="../forms/editaddressdialog.ui" line="14"/>
+        <source>Edit Address</source>
+        <translation>Modifica l&apos;indirizzo</translation>
+    </message>
+    <message>
+        <location filename="../forms/editaddressdialog.ui" line="25"/>
+        <source>&amp;Label</source>
+        <translation>&amp;Etichetta</translation>
+    </message>
+    <message>
+        <location filename="../forms/editaddressdialog.ui" line="35"/>
+        <source>The label associated with this address book entry</source>
+        <translation>L&apos;etichetta associata a questo indirizzo nella rubrica</translation>
+    </message>
+    <message>
+        <location filename="../forms/editaddressdialog.ui" line="42"/>
+        <source>&amp;Address</source>
+        <translation>&amp;Indirizzo</translation>
+    </message>
+    <message>
+        <location filename="../forms/editaddressdialog.ui" line="52"/>
+        <source>The address associated with this address book entry. This can only be modified for sending addresses.</source>
+        <translation>L&apos;indirizzo associato a questa voce della rubrica. Si può modificare solo negli indirizzi di spedizione.</translation>
+    </message>
+    <message>
         <location filename="../editaddressdialog.cpp" line="20"/>
         <source>New receiving address</source>
         <translation>Nuovo indirizzo di ricezione</translation>
     </message>
     <message>
-        <location filename="../forms/editaddressdialog.ui" line="14"/>
-        <source>Edit Address</source>
-        <translation>Modifica l&apos;indirizzo</translation>
-    </message>
-    <message>
-        <location filename="../forms/editaddressdialog.ui" line="25"/>
-        <source>&amp;Label</source>
-        <translation>&amp;Etichetta</translation>
-    </message>
-    <message>
-        <location filename="../forms/editaddressdialog.ui" line="35"/>
-        <source>The label associated with this address book entry</source>
-        <translation>L&apos;etichetta associata a questo indirizzo nella rubrica</translation>
-    </message>
-    <message>
-<<<<<<< HEAD
-        <location filename="../forms/editaddressdialog.ui" line="42"/>
-        <source>&amp;Address</source>
-        <translation>&amp;Indirizzo</translation>
-    </message>
-    <message>
-        <location filename="../forms/editaddressdialog.ui" line="52"/>
-        <source>The address associated with this address book entry. This can only be modified for sending addresses.</source>
-        <translation>L&apos;indirizzo associato a questa voce della rubrica. Si può modificare solo negli indirizzi di spedizione.</translation>
-=======
-        <location filename="../editaddressdialog.cpp" line="20"/>
-        <source>New receiving address</source>
-        <translation>Nuovo indirizzo di ricezione</translation>
->>>>>>> fc1cd74b
-    </message>
-    <message>
         <location filename="../editaddressdialog.cpp" line="24"/>
         <source>New sending address</source>
         <translation>Nuovo indirizzo d&apos;invio</translation>
@@ -969,21 +705,11 @@
         <translation>Impossibile sbloccare il portamonete.</translation>
     </message>
     <message>
-        <location filename="../forms/editaddressdialog.ui" line="42"/>
-        <source>&amp;Address</source>
-        <translation>&amp;Indirizzo</translation>
-    </message>
-    <message>
         <location filename="../editaddressdialog.cpp" line="106"/>
         <source>New key generation failed.</source>
         <translation>Generazione della nuova chiave non riuscita.</translation>
     </message>
     <message>
-        <location filename="../forms/editaddressdialog.ui" line="52"/>
-        <source>The address associated with this address book entry. This can only be modified for sending addresses.</source>
-        <translation>L&apos;indirizzo associato a questa voce della rubrica. Si può modificare solo negli indirizzi di spedizione.</translation>
-    </message>
-    <message>
         <location filename="../editaddressdialog.cpp" line="31"/>
         <source>Edit sending address</source>
         <translation>Modifica indirizzo d&apos;invio</translation>
@@ -1044,7 +770,7 @@
     <message>
         <location filename="../optionsdialog.cpp" line="191"/>
         <source>Connect to the Bitcoin network through a SOCKS4 proxy (e.g. when connecting through Tor)</source>
-        <translation>SOCKS4 proxyn keresztüli csatlakozás a Bitcoin hálózatához (pl. Tor-on keresztüli csatlakozás esetén)</translation>
+        <translation>Connettiti alla rete Bitcon attraverso un proxy SOCKS4 (ad esempio quando ci si collega via Tor)</translation>
     </message>
     <message>
         <location filename="../optionsdialog.cpp" line="196"/>
@@ -1062,7 +788,6 @@
         <translation>&amp;Porta: </translation>
     </message>
     <message>
-<<<<<<< HEAD
         <location filename="../optionsdialog.cpp" line="211"/>
         <source>Port of the proxy (e.g. 1234)</source>
         <translation>Porta del proxy (es. 1234)</translation>
@@ -1081,24 +806,9 @@
 <context>
     <name>MessagePage</name>
     <message>
-        <location filename="../messagepage.cpp" line="89"/>
-        <source>Private key for %1 is not available.</source>
-        <translation>La chiave privata per %1 non è disponibile.</translation>
-    </message>
-    <message>
         <location filename="../messagepage.cpp" line="101"/>
         <source>Sign failed</source>
         <translation>Firma non riuscita</translation>
-=======
-        <location filename="../optionsdialog.cpp" line="196"/>
-        <source>Proxy &amp;IP: </source>
-        <translation>&amp;IP del proxy: </translation>
-    </message>
-    <message>
-        <location filename="../optionsdialog.cpp" line="202"/>
-        <source>IP address of the proxy (e.g. 127.0.0.1)</source>
-        <translation>Indirizzo IP del proxy (ad esempio 127.0.0.1)</translation>
->>>>>>> fc1cd74b
     </message>
     <message>
         <location filename="../forms/messagepage.ui" line="105"/>
@@ -1106,24 +816,29 @@
         <translation>Clicca &quot;Firma il messaggio&quot; per ottenere la firma</translation>
     </message>
     <message>
-        <location filename="../forms/messagepage.ui" line="117"/>
-        <source>Sign a message to prove you own this address</source>
-        <translation>Firma un messaggio per dimostrare di possedere questo indirizzo</translation>
-    </message>
-    <message>
-        <location filename="../forms/messagepage.ui" line="120"/>
-        <source>&amp;Sign Message</source>
-        <translation>&amp;Firma il messaggio</translation>
-    </message>
-    <message>
-        <location filename="../forms/messagepage.ui" line="131"/>
-        <source>Copy the current signature to the system clipboard</source>
-        <translation type="unfinished"></translation>
-    </message>
-    <message>
-        <location filename="../forms/messagepage.ui" line="134"/>
-        <source>&amp;Copy to Clipboard</source>
-        <translation>&amp;Copia nella clipboard</translation>
+        <location filename="../forms/messagepage.ui" line="38"/>
+        <source>The address to sign the message with  (e.g. 1NS17iag9jJgTHD1VXjvLCEnZuQ3rJDE9L)</source>
+        <translation type="unfinished">Inserisci un indirizzo Bitcoin (ad esempio 1NS17iag9jJgTHD1VXjvLCEnZuQ3rJDE9L)</translation>
+    </message>
+    <message>
+        <location filename="../forms/messagepage.ui" line="48"/>
+        <source>Choose adress from address book</source>
+        <translation>Scegli l&apos;indirizzo dalla rubrica</translation>
+    </message>
+    <message>
+        <location filename="../forms/messagepage.ui" line="71"/>
+        <source>Paste address from clipboard</source>
+        <translation>Incollare l&apos;indirizzo dagli appunti</translation>
+    </message>
+    <message>
+        <location filename="../forms/messagepage.ui" line="81"/>
+        <source>Alt+P</source>
+        <translation>Alt+P</translation>
+    </message>
+    <message>
+        <location filename="../forms/messagepage.ui" line="93"/>
+        <source>Enter the message you want to sign here</source>
+        <translation>Inserisci qui il messaggio che vuoi firmare</translation>
     </message>
     <message>
         <location filename="../messagepage.cpp" line="74"/>
@@ -1138,6 +853,11 @@
         <translation>%1 non è un indirizzo valido.</translation>
     </message>
     <message>
+        <location filename="../messagepage.cpp" line="89"/>
+        <source>Private key for %1 is not available.</source>
+        <translation>La chiave privata per %1 non è disponibile.</translation>
+    </message>
+    <message>
         <location filename="../forms/messagepage.ui" line="14"/>
         <source>Message</source>
         <translation>Messaggio</translation>
@@ -1148,49 +868,29 @@
         <translation>Puoi firmare messeggi con i tuoi indirizzi per dimostrare che sono tuoi. Fai attenzione a non firmare niente di vago, visto che gli attacchi di phishing potrebbero cercare di spingerti a mettere la tua firma su di loro. Firma solo dichiarazioni completamente dettagliate con cui sei d&apos;accordo.</translation>
     </message>
     <message>
-        <location filename="../forms/messagepage.ui" line="38"/>
-        <source>The address to sign the message with  (e.g. 1NS17iag9jJgTHD1VXjvLCEnZuQ3rJDE9L)</source>
-        <translation type="unfinished">Inserisci un indirizzo Bitcoin (ad esempio 1NS17iag9jJgTHD1VXjvLCEnZuQ3rJDE9L)</translation>
-    </message>
-    <message>
-        <location filename="../forms/messagepage.ui" line="48"/>
-        <source>Choose adress from address book</source>
-        <translation>Scegli l&apos;indirizzo dalla rubrica</translation>
-    </message>
-    <message>
         <location filename="../forms/messagepage.ui" line="58"/>
         <source>Alt+A</source>
         <translation>Alt+A</translation>
     </message>
     <message>
-        <location filename="../forms/messagepage.ui" line="71"/>
-        <source>Paste address from clipboard</source>
-        <translation>Incollare l&apos;indirizzo dagli appunti</translation>
-    </message>
-    <message>
-        <location filename="../forms/messagepage.ui" line="81"/>
-        <source>Alt+P</source>
-        <translation>Alt+P</translation>
-    </message>
-    <message>
-        <location filename="../forms/messagepage.ui" line="93"/>
-        <source>Enter the message you want to sign here</source>
-        <translation>Inserisci qui il messaggio che vuoi firmare</translation>
-    </message>
-    <message>
-        <location filename="../optionsdialog.cpp" line="211"/>
-        <source>Port of the proxy (e.g. 1234)</source>
-        <translation>Porta del proxy (es. 1234)</translation>
-    </message>
-    <message>
-        <location filename="../optionsdialog.cpp" line="217"/>
-        <source>Optional transaction fee per kB that helps make sure your transactions are processed quickly. Most transactions are 1 kB. Fee 0.01 recommended.</source>
-        <translation>Commissione di transazione per kB; è opzionale e contribuisce ad assicurare che le transazioni siano elaborate velocemente. Le transazioni sono per la maggior parte da 1 kB. Commissione raccomandata 0,01.</translation>
-    </message>
-    <message>
-        <location filename="../optionsdialog.cpp" line="223"/>
-        <source>Pay transaction &amp;fee</source>
-        <translation>Paga la &amp;commissione</translation>
+        <location filename="../forms/messagepage.ui" line="117"/>
+        <source>Sign a message to prove you own this address</source>
+        <translation>Firma un messaggio per dimostrare di possedere questo indirizzo</translation>
+    </message>
+    <message>
+        <location filename="../forms/messagepage.ui" line="120"/>
+        <source>&amp;Sign Message</source>
+        <translation>&amp;Firma il messaggio</translation>
+    </message>
+    <message>
+        <location filename="../forms/messagepage.ui" line="131"/>
+        <source>Copy the current signature to the system clipboard</source>
+        <translation type="unfinished"></translation>
+    </message>
+    <message>
+        <location filename="../forms/messagepage.ui" line="134"/>
+        <source>&amp;Copy to Clipboard</source>
+        <translation>&amp;Copia nella clipboard</translation>
     </message>
 </context>
 <context>
@@ -1214,120 +914,132 @@
 <context>
     <name>OverviewPage</name>
     <message>
+        <location filename="../overviewpage.cpp" line="108"/>
+        <source>Total of transactions that have yet to be confirmed, and do not yet count toward the current balance</source>
+        <translation>Totale delle transazioni in corso di conferma, che non sono ancora incluse nel saldo attuale</translation>
+    </message>
+    <message>
+        <location filename="../forms/overviewpage.ui" line="14"/>
+        <source>Form</source>
+        <translation>Modulo</translation>
+    </message>
+    <message>
+        <location filename="../forms/overviewpage.ui" line="40"/>
+        <source>Balance:</source>
+        <translation>Saldo</translation>
+    </message>
+    <message>
+        <location filename="../forms/overviewpage.ui" line="54"/>
+        <source>Number of transactions:</source>
+        <translation>Numero di transazioni:</translation>
+    </message>
+    <message>
+        <location filename="../overviewpage.cpp" line="103"/>
+        <source>Your current balance</source>
+        <translation>Saldo attuale</translation>
+    </message>
+    <message>
+        <location filename="../forms/overviewpage.ui" line="61"/>
+        <source>0</source>
+        <translation>0</translation>
+    </message>
+    <message>
+        <location filename="../forms/overviewpage.ui" line="68"/>
+        <source>Unconfirmed:</source>
+        <translation>Non confermato:</translation>
+    </message>
+    <message>
+        <location filename="../forms/overviewpage.ui" line="88"/>
+        <source>Wallet</source>
+        <translation>Portamonete</translation>
+    </message>
+    <message>
+        <location filename="../forms/overviewpage.ui" line="124"/>
+        <source>&lt;b&gt;Recent transactions&lt;/b&gt;</source>
+        <translation>&lt;b&gt;Transazioni recenti&lt;/b&gt;</translation>
+    </message>
+    <message>
         <location filename="../overviewpage.cpp" line="111"/>
         <source>Total number of transactions in wallet</source>
         <translation>Numero delle transazioni effettuate</translation>
     </message>
-    <message>
-        <location filename="../overviewpage.cpp" line="103"/>
-        <source>Your current balance</source>
-        <translation>Saldo attuale</translation>
-    </message>
-    <message>
-        <location filename="../overviewpage.cpp" line="108"/>
-        <source>Total of transactions that have yet to be confirmed, and do not yet count toward the current balance</source>
-        <translation>Totale delle transazioni in corso di conferma, che non sono ancora incluse nel saldo attuale</translation>
-    </message>
-    <message>
-        <location filename="../forms/overviewpage.ui" line="14"/>
-        <source>Form</source>
-        <translation>Modulo</translation>
-    </message>
-    <message>
-        <location filename="../forms/overviewpage.ui" line="40"/>
-        <source>Balance:</source>
-        <translation>Saldo</translation>
-    </message>
-    <message>
-        <location filename="../forms/overviewpage.ui" line="54"/>
-        <source>Number of transactions:</source>
-        <translation>Numero di transazioni:</translation>
-    </message>
-    <message>
-        <location filename="../forms/overviewpage.ui" line="61"/>
-        <source>0</source>
-        <translation>0</translation>
-    </message>
-    <message>
-        <location filename="../forms/overviewpage.ui" line="68"/>
-        <source>Unconfirmed:</source>
-        <translation>Non confermato:</translation>
-    </message>
-    <message>
-        <location filename="../forms/overviewpage.ui" line="88"/>
-        <source>Wallet</source>
-        <translation>Portamonete</translation>
-    </message>
-    <message>
-        <location filename="../forms/overviewpage.ui" line="124"/>
-        <source>&lt;b&gt;Recent transactions&lt;/b&gt;</source>
-        <translation>&lt;b&gt;Transazioni recenti&lt;/b&gt;</translation>
-    </message>
 </context>
 <context>
     <name>QRCodeDialog</name>
     <message>
-<<<<<<< HEAD
+        <location filename="../forms/qrcodedialog.ui" line="70"/>
+        <source>Amount:</source>
+        <translation>Importo:</translation>
+    </message>
+    <message>
+        <location filename="../qrcodedialog.cpp" line="48"/>
+        <source>Error encoding URI into QR Code.</source>
+        <translation type="unfinished"></translation>
+    </message>
+    <message>
+        <location filename="../qrcodedialog.cpp" line="113"/>
+        <source>PNG Images (*.png)</source>
+        <translation>Immagini PNG (*.png)</translation>
+    </message>
+    <message>
+        <location filename="../qrcodedialog.cpp" line="113"/>
+        <source>Save Image...</source>
+        <translation type="unfinished"></translation>
+    </message>
+    <message>
+        <location filename="../forms/qrcodedialog.ui" line="121"/>
+        <source>Label:</source>
+        <translation>Etichetta:</translation>
+    </message>
+    <message>
+        <location filename="../forms/qrcodedialog.ui" line="55"/>
+        <source>Request Payment</source>
+        <translation>Richiedi pagamento</translation>
+    </message>
+    <message>
+        <location filename="../forms/qrcodedialog.ui" line="14"/>
+        <source>Dialog</source>
+        <translation>Dialogo</translation>
+    </message>
+    <message>
+        <location filename="../forms/qrcodedialog.ui" line="32"/>
+        <source>QR Code</source>
+        <translation>Codice QR</translation>
+    </message>
+    <message>
+        <location filename="../forms/qrcodedialog.ui" line="105"/>
+        <source>BTC</source>
+        <translation>BTC</translation>
+    </message>
+    <message>
         <location filename="../forms/qrcodedialog.ui" line="144"/>
         <source>Message:</source>
         <translation>Messaggio:</translation>
     </message>
     <message>
-        <location filename="../qrcodedialog.cpp" line="48"/>
-        <source>Error encoding URI into QR Code.</source>
-        <translation type="unfinished"></translation>
-    </message>
-    <message>
-        <location filename="../qrcodedialog.cpp" line="113"/>
-        <source>PNG Images (*.png)</source>
-        <translation>Immagini PNG (*.png)</translation>
-    </message>
-    <message>
-        <location filename="../qrcodedialog.cpp" line="113"/>
-        <source>Save Image...</source>
-        <translation type="unfinished"></translation>
-    </message>
-    <message>
         <location filename="../forms/qrcodedialog.ui" line="186"/>
         <source>&amp;Save As...</source>
         <translation>&amp;Salva come...</translation>
     </message>
-    <message>
-        <location filename="../forms/qrcodedialog.ui" line="70"/>
-        <source>Amount:</source>
-        <translation>Importo:</translation>
-    </message>
-    <message>
-        <location filename="../forms/qrcodedialog.ui" line="105"/>
-        <source>BTC</source>
-        <translation>BTC</translation>
-    </message>
-    <message>
-        <location filename="../forms/qrcodedialog.ui" line="14"/>
-        <source>Dialog</source>
-        <translation>Dialogo</translation>
-    </message>
-    <message>
-        <location filename="../forms/qrcodedialog.ui" line="32"/>
-        <source>QR Code</source>
-        <translation>Codice QR</translation>
-    </message>
-    <message>
-        <location filename="../forms/qrcodedialog.ui" line="55"/>
-        <source>Request Payment</source>
-        <translation>Richiedi pagamento</translation>
-    </message>
-    <message>
-        <location filename="../forms/qrcodedialog.ui" line="121"/>
-        <source>Label:</source>
-        <translation>Etichetta:</translation>
-    </message>
 </context>
 <context>
     <name>SendCoinsDialog</name>
     <message>
-=======
->>>>>>> fc1cd74b
+        <location filename="../forms/sendcoinsdialog.ui" line="64"/>
+        <source>Send to multiple recipients at once</source>
+        <translation>Spedisci a diversi beneficiari in una volta sola</translation>
+    </message>
+    <message>
+        <location filename="../forms/sendcoinsdialog.ui" line="147"/>
+        <source>&amp;Send</source>
+        <translation>&amp;Spedisci</translation>
+    </message>
+    <message>
+        <location filename="../forms/sendcoinsdialog.ui" line="144"/>
+        <source>Confirm the send action</source>
+        <translation>Conferma la spedizione</translation>
+    </message>
+    <message>
         <location filename="../forms/sendcoinsdialog.ui" line="14"/>
         <location filename="../sendcoinsdialog.cpp" line="123"/>
         <location filename="../sendcoinsdialog.cpp" line="128"/>
@@ -1340,73 +1052,56 @@
         <translation>Spedisci Bitcoin</translation>
     </message>
     <message>
-<<<<<<< HEAD
-        <location filename="../forms/sendcoinsdialog.ui" line="64"/>
-        <source>Send to multiple recipients at once</source>
-        <translation>Spedisci a diversi beneficiari in una volta sola</translation>
+        <location filename="../sendcoinsdialog.cpp" line="95"/>
+        <source>&lt;b&gt;%1&lt;/b&gt; to %2 (%3)</source>
+        <translation>&lt;b&gt;%1&lt;/b&gt; to %2 (%3)</translation>
+    </message>
+    <message>
+        <location filename="../sendcoinsdialog.cpp" line="100"/>
+        <source>Confirm send coins</source>
+        <translation>Conferma la spedizione di bitcoin</translation>
+    </message>
+    <message>
+        <location filename="../sendcoinsdialog.cpp" line="101"/>
+        <source>Are you sure you want to send %1?</source>
+        <translation>Si è sicuri di voler spedire %1?</translation>
+    </message>
+    <message>
+        <location filename="../sendcoinsdialog.cpp" line="101"/>
+        <source> and </source>
+        <translation> e </translation>
+    </message>
+    <message>
+        <location filename="../sendcoinsdialog.cpp" line="124"/>
+        <source>The recipient address is not valid, please recheck.</source>
+        <translation>L&apos;indirizzo del beneficiario non è valido, per cortesia controlla.</translation>
+    </message>
+    <message>
+        <location filename="../sendcoinsdialog.cpp" line="155"/>
+        <source>Error: The transaction was rejected. This might happen if some of the coins in your wallet were already spent, such as if you used a copy of wallet.dat and coins were spent in the copy but not marked as spent here.</source>
+        <translation>Errore: la transazione è stata rifiutata. Ciò accade se alcuni bitcoin nel portamonete sono stati già spesi, ad esempio se è stata usata una copia del file wallet.dat e i bitcoin sono stati spesi dalla copia ma non segnati come spesi qui.</translation>
+    </message>
+    <message>
+        <location filename="../forms/sendcoinsdialog.ui" line="113"/>
+        <source>123.456 BTC</source>
+        <translation>123,456 BTC</translation>
+    </message>
+    <message>
+        <location filename="../sendcoinsdialog.cpp" line="129"/>
+        <source>The amount to pay must be larger than 0.</source>
+        <translation>L&apos;importo da pagare dev&apos;essere maggiore di 0.</translation>
     </message>
     <message>
         <location filename="../forms/sendcoinsdialog.ui" line="84"/>
         <source>Remove all transaction fields</source>
         <translation>Rimuovi tutti i campi della transazione</translation>
-=======
+    </message>
+    <message>
         <location filename="../forms/sendcoinsdialog.ui" line="106"/>
         <source>Balance:</source>
         <translation>Saldo:</translation>
->>>>>>> fc1cd74b
-    </message>
-    <message>
-        <location filename="../forms/sendcoinsdialog.ui" line="144"/>
-        <source>Confirm the send action</source>
-        <translation>Conferma la spedizione</translation>
-    </message>
-    <message>
-        <location filename="../forms/sendcoinsdialog.ui" line="106"/>
-        <source>Balance:</source>
-        <translation>Saldo:</translation>
-    </message>
-    <message>
-        <location filename="../forms/sendcoinsdialog.ui" line="113"/>
-        <source>123.456 BTC</source>
-        <translation>123,456 BTC</translation>
-    </message>
-    <message>
-        <location filename="../forms/sendcoinsdialog.ui" line="147"/>
-        <source>&amp;Send</source>
-        <translation>&amp;Spedisci</translation>
-    </message>
-    <message>
-<<<<<<< HEAD
-        <location filename="../sendcoinsdialog.cpp" line="95"/>
-=======
-        <location filename="../sendcoinsdialog.cpp" line="93"/>
->>>>>>> fc1cd74b
-        <source>&lt;b&gt;%1&lt;/b&gt; to %2 (%3)</source>
-        <translation>&lt;b&gt;%1&lt;/b&gt; to %2 (%3)</translation>
-    </message>
-    <message>
-<<<<<<< HEAD
-        <location filename="../sendcoinsdialog.cpp" line="100"/>
-=======
-        <location filename="../forms/sendcoinsdialog.ui" line="84"/>
-        <source>Remove all transaction fields</source>
-        <translation>Rimuovi tutti i campi della transazione</translation>
-    </message>
-    <message>
-        <location filename="../sendcoinsdialog.cpp" line="96"/>
->>>>>>> fc1cd74b
-        <source>Confirm send coins</source>
-        <translation>Conferma la spedizione di bitcoin</translation>
-    </message>
-    <message>
-        <location filename="../sendcoinsdialog.cpp" line="101"/>
-        <source>Are you sure you want to send %1?</source>
-        <translation>Si è sicuri di voler spedire %1?</translation>
-    </message>
-    <message>
-<<<<<<< HEAD
-        <location filename="../sendcoinsdialog.cpp" line="129"/>
-=======
+    </message>
+    <message>
         <location filename="../forms/sendcoinsdialog.ui" line="67"/>
         <source>&amp;Add recipient...</source>
         <translation>&amp;Aggiungi beneficiario...</translation>
@@ -1417,37 +1112,12 @@
         <translation>Cancella tutto</translation>
     </message>
     <message>
-        <location filename="../forms/sendcoinsdialog.ui" line="64"/>
-        <source>Send to multiple recipients at once</source>
-        <translation>Spedisci a diversi beneficiari in una volta sola</translation>
-    </message>
-    <message>
-        <location filename="../sendcoinsdialog.cpp" line="97"/>
-        <source> and </source>
-        <translation> e </translation>
-    </message>
-    <message>
-        <location filename="../sendcoinsdialog.cpp" line="123"/>
->>>>>>> fc1cd74b
-        <source>The amount to pay must be larger than 0.</source>
-        <translation>L&apos;importo da pagare dev&apos;essere maggiore di 0.</translation>
-    </message>
-    <message>
-<<<<<<< HEAD
-        <location filename="../sendcoinsdialog.cpp" line="139"/>
-=======
-        <location filename="../sendcoinsdialog.cpp" line="118"/>
-        <source>The recipient address is not valid, please recheck.</source>
-        <translation>L&apos;indirizzo del beneficiario non è valido, per cortesia controlla.</translation>
-    </message>
-    <message>
-        <location filename="../sendcoinsdialog.cpp" line="128"/>
+        <location filename="../sendcoinsdialog.cpp" line="134"/>
         <source>The amount exceeds your balance.</source>
         <translation>Nincs ennyi bitcoin az egyenlegeden.</translation>
     </message>
     <message>
-        <location filename="../sendcoinsdialog.cpp" line="133"/>
->>>>>>> fc1cd74b
+        <location filename="../sendcoinsdialog.cpp" line="139"/>
         <source>The total exceeds your balance when the %1 transaction fee is included.</source>
         <translation>Il totale è superiore al saldo attuale includendo la commissione %1.</translation>
     </message>
@@ -1457,45 +1127,14 @@
         <translation>Trovato un indirizzo doppio, si può spedire solo una volta a ciascun indirizzo in una singola operazione.</translation>
     </message>
     <message>
-        <location filename="../forms/sendcoinsdialog.ui" line="144"/>
-        <source>Confirm the send action</source>
-        <translation>Conferma la spedizione</translation>
-    </message>
-    <message>
-        <location filename="../forms/sendcoinsdialog.ui" line="67"/>
-        <source>&amp;Add recipient...</source>
-        <translation>&amp;Aggiungi beneficiario...</translation>
-    </message>
-    <message>
-        <location filename="../sendcoinsdialog.cpp" line="101"/>
-        <source> and </source>
-        <translation> e </translation>
-    </message>
-    <message>
-        <location filename="../sendcoinsdialog.cpp" line="124"/>
-        <source>The recipient address is not valid, please recheck.</source>
-        <translation>A címzett címe érvénytelen, kérlek, ellenőrizd.</translation>
-    </message>
-    <message>
-        <location filename="../sendcoinsdialog.cpp" line="134"/>
-        <source>The amount exceeds your balance.</source>
-        <translation>Nincs ennyi bitcoin az egyenlegeden.</translation>
-    </message>
-    <message>
         <location filename="../sendcoinsdialog.cpp" line="150"/>
         <source>Error: Transaction creation failed.</source>
         <translation>Hiba: nem sikerült létrehozni a tranzakciót.</translation>
     </message>
-    <message>
-        <location filename="../sendcoinsdialog.cpp" line="155"/>
-        <source>Error: The transaction was rejected. This might happen if some of the coins in your wallet were already spent, such as if you used a copy of wallet.dat and coins were spent in the copy but not marked as spent here.</source>
-        <translation>Hiba: a tranzakciót elutasították. Ezt az okozhatja, ha már elköltöttél valamennyi érmét a tárcádból például ha a wallet.dat-od egy másolatát használtad, és így az elköltés csak abban lett jelölve, de itt nem.</translation>
-    </message>
 </context>
 <context>
     <name>SendCoinsEntry</name>
     <message>
-<<<<<<< HEAD
         <location filename="../forms/sendcoinsentry.ui" line="120"/>
         <source>Paste address from clipboard</source>
         <translation>Incollare l&apos;indirizzo dagli appunti</translation>
@@ -1504,147 +1143,98 @@
         <location filename="../forms/sendcoinsentry.ui" line="14"/>
         <source>Form</source>
         <translation>Modulo</translation>
-=======
+    </message>
+    <message>
+        <location filename="../forms/sendcoinsentry.ui" line="93"/>
+        <source>The address to send the payment to  (e.g. 1NS17iag9jJgTHD1VXjvLCEnZuQ3rJDE9L)</source>
+        <translation>L&apos;indirizzo del beneficiario cui inviare il pagamento (ad esempio 1NS17iag9jJgTHD1VXjvLCEnZuQ3rJDE9L)</translation>
+    </message>
+    <message>
+        <location filename="../forms/sendcoinsentry.ui" line="130"/>
+        <source>Alt+P</source>
+        <translation>Alt+P</translation>
+    </message>
+    <message>
+        <location filename="../forms/sendcoinsentry.ui" line="29"/>
+        <source>A&amp;mount:</source>
+        <translation>&amp;Importo:</translation>
+    </message>
+    <message>
+        <location filename="../forms/sendcoinsentry.ui" line="42"/>
+        <source>Pay &amp;To:</source>
+        <translation>Paga &amp;a:</translation>
+    </message>
+    <message>
         <location filename="../forms/sendcoinsentry.ui" line="66"/>
         <location filename="../sendcoinsentry.cpp" line="26"/>
         <source>Enter a label for this address to add it to your address book</source>
         <translation>Inserisci un&apos;etichetta per questo indirizzo, per aggiungerlo nella rubrica</translation>
->>>>>>> fc1cd74b
-    </message>
-    <message>
-        <location filename="../forms/sendcoinsentry.ui" line="120"/>
-        <source>Paste address from clipboard</source>
-        <translation>Incollare l&apos;indirizzo dagli appunti</translation>
-    </message>
-    <message>
-        <location filename="../forms/sendcoinsentry.ui" line="14"/>
-        <source>Form</source>
-        <translation>Modulo</translation>
+    </message>
+    <message>
+        <location filename="../forms/sendcoinsentry.ui" line="75"/>
+        <source>&amp;Label:</source>
+        <translation>&amp;Etichetta:</translation>
+    </message>
+    <message>
+        <location filename="../forms/sendcoinsentry.ui" line="103"/>
+        <source>Choose address from address book</source>
+        <translation>Scegli l&apos;indirizzo dalla rubrica</translation>
+    </message>
+    <message>
+        <location filename="../forms/sendcoinsentry.ui" line="137"/>
+        <source>Remove this recipient</source>
+        <translation>Rimuovere questo beneficiario</translation>
+    </message>
+    <message>
+        <location filename="../forms/sendcoinsentry.ui" line="113"/>
+        <source>Alt+A</source>
+        <translation>Alt+A</translation>
     </message>
     <message>
         <location filename="../sendcoinsentry.cpp" line="25"/>
         <source>Enter a Bitcoin address (e.g. 1NS17iag9jJgTHD1VXjvLCEnZuQ3rJDE9L)</source>
         <translation>Inserisci un indirizzo Bitcoin (ad esempio 1NS17iag9jJgTHD1VXjvLCEnZuQ3rJDE9L)</translation>
     </message>
-    <message>
-        <location filename="../forms/sendcoinsentry.ui" line="75"/>
-        <source>&amp;Label:</source>
-        <translation>&amp;Etichetta</translation>
-    </message>
-    <message>
-        <location filename="../forms/sendcoinsentry.ui" line="93"/>
-        <source>The address to send the payment to  (e.g. 1NS17iag9jJgTHD1VXjvLCEnZuQ3rJDE9L)</source>
-        <translation>L&apos;indirizzo del beneficiario cui inviare il pagamento (ad esempio 1NS17iag9jJgTHD1VXjvLCEnZuQ3rJDE9L)</translation>
-    </message>
-    <message>
-        <location filename="../forms/sendcoinsentry.ui" line="103"/>
-        <source>Choose address from address book</source>
-        <translation>Scegli l&apos;indirizzo dalla rubrica</translation>
-    </message>
-    <message>
-        <location filename="../forms/sendcoinsentry.ui" line="130"/>
-        <source>Alt+P</source>
-        <translation>Alt+P</translation>
-    </message>
-    <message>
-        <location filename="../forms/sendcoinsentry.ui" line="113"/>
-        <source>Alt+A</source>
-        <translation>Alt+A</translation>
-    </message>
-    <message>
-<<<<<<< HEAD
-        <location filename="../forms/sendcoinsentry.ui" line="130"/>
-        <source>Alt+P</source>
-        <translation>Alt+P</translation>
-=======
-        <location filename="../forms/sendcoinsentry.ui" line="29"/>
-        <source>A&amp;mount:</source>
-        <translation>&amp;Importo:</translation>
-    </message>
-    <message>
-        <location filename="../forms/sendcoinsentry.ui" line="42"/>
-        <source>Pay &amp;To:</source>
-        <translation>Paga &amp;a:</translation>
->>>>>>> fc1cd74b
-    </message>
-    <message>
-        <location filename="../forms/sendcoinsentry.ui" line="137"/>
-        <source>Remove this recipient</source>
-        <translation>Rimuovere questo beneficiario</translation>
-    </message>
 </context>
 <context>
     <name>TransactionDesc</name>
     <message>
-<<<<<<< HEAD
         <location filename="../transactiondesc.cpp" line="28"/>
         <source>%1/unconfirmed</source>
         <translation>%1/non confermato</translation>
     </message>
     <message>
-        <location filename="../transactiondesc.cpp" line="30"/>
-        <source>%1 confirmations</source>
-        <translation>%1 conferme</translation>
+        <location filename="../transactiondesc.cpp" line="47"/>
+        <source>&lt;b&gt;Status:&lt;/b&gt; </source>
+        <translation>&lt;b&gt;Stato:&lt;/b&gt; </translation>
+    </message>
+    <message>
+        <location filename="../transactiondesc.cpp" line="90"/>
+        <source>unknown</source>
+        <translation>sconosciuto</translation>
+    </message>
+    <message>
+        <location filename="../transactiondesc.cpp" line="20"/>
+        <source>Open until %1</source>
+        <translation>Aperto fino a %1</translation>
+    </message>
+    <message>
+        <location filename="../transactiondesc.cpp" line="18"/>
+        <source>Open for %1 blocks</source>
+        <translation>Megnyitva %1 blokkra</translation>
+    </message>
+    <message>
+        <location filename="../transactiondesc.cpp" line="26"/>
+        <source>%1/offline?</source>
+        <translation>%1/offline?</translation>
     </message>
     <message>
         <location filename="../transactiondesc.cpp" line="52"/>
         <source>, has not been successfully broadcast yet</source>
         <translation>, non è stato ancora trasmesso con successo</translation>
-=======
-        <location filename="../transactiondesc.cpp" line="238"/>
-        <source>Generated coins must wait 120 blocks before they can be spent.  When you generated this block, it was broadcast to the network to be added to the block chain.  If it fails to get into the chain, it will change to &quot;not accepted&quot; and not be spendable.  This may occasionally happen if another node generates a block within a few seconds of yours.</source>
-        <translation>Bisogna attendere 120 blocchi prima di spendere I bitcoin generati. Quando è stato generato questo blocco, è stato trasmesso alla rete per aggiungerlo alla catena di blocchi. Se non riesce a entrare nella catena, verrà modificato in &quot;non accettato&quot; e non sarà spendibile. Questo può accadere a volte, se un altro nodo genera un blocco entro pochi secondi del tuo.</translation>
->>>>>>> fc1cd74b
-    </message>
-    <message>
-        <location filename="../transactiondesc.cpp" line="18"/>
-        <source>Open for %1 blocks</source>
-        <translation>Megnyitva %1 blokkra</translation>
-<<<<<<< HEAD
-    </message>
-    <message>
-        <location filename="../transactiondesc.cpp" line="20"/>
-        <source>Open until %1</source>
-        <translation>Aperto fino a %1</translation>
-=======
->>>>>>> fc1cd74b
-    </message>
-    <message>
-        <location filename="../transactiondesc.cpp" line="26"/>
-        <source>%1/offline?</source>
-        <translation>%1/offline?</translation>
-    </message>
-    <message>
-<<<<<<< HEAD
-        <location filename="../transactiondesc.cpp" line="47"/>
-        <source>&lt;b&gt;Status:&lt;/b&gt; </source>
-        <translation>&lt;b&gt;Állapot:&lt;/b&gt; </translation>
-    </message>
-    <message>
-        <location filename="../transactiondesc.cpp" line="90"/>
-        <source>unknown</source>
-        <translation>sconosciuto</translation>
     </message>
     <message>
         <location filename="../transactiondesc.cpp" line="54"/>
-=======
-        <location filename="../transactiondesc.cpp" line="44"/>
-        <source>%1/unconfirmed</source>
-        <translation>%1/non confermato</translation>
-    </message>
-    <message>
-        <location filename="../transactiondesc.cpp" line="63"/>
-        <source>&lt;b&gt;Status:&lt;/b&gt; </source>
-        <translation>&lt;b&gt;Stato:&lt;/b&gt; </translation>
-    </message>
-    <message>
-        <location filename="../transactiondesc.cpp" line="68"/>
-        <source>, has not been successfully broadcast yet</source>
-        <translation>, non è stato ancora trasmesso con successo</translation>
-    </message>
-    <message>
-        <location filename="../transactiondesc.cpp" line="70"/>
->>>>>>> fc1cd74b
         <source>, broadcast through %1 node</source>
         <translation>, trasmesso attraverso %1 nodo</translation>
     </message>
@@ -1670,15 +1260,9 @@
         <translation>&lt;b&gt;Da:&lt;/b&gt; </translation>
     </message>
     <message>
-<<<<<<< HEAD
         <location filename="../transactiondesc.cpp" line="91"/>
         <location filename="../transactiondesc.cpp" line="114"/>
         <location filename="../transactiondesc.cpp" line="173"/>
-=======
-        <location filename="../transactiondesc.cpp" line="107"/>
-        <location filename="../transactiondesc.cpp" line="130"/>
-        <location filename="../transactiondesc.cpp" line="189"/>
->>>>>>> fc1cd74b
         <source>&lt;b&gt;To:&lt;/b&gt; </source>
         <translation>&lt;b&gt;Per:&lt;/b&gt; </translation>
     </message>
@@ -1690,7 +1274,7 @@
     <message>
         <location filename="../transactiondesc.cpp" line="96"/>
         <source> (yours)</source>
-        <translation> (tiéd)</translation>
+        <translation> (vostro)</translation>
     </message>
     <message>
         <location filename="../transactiondesc.cpp" line="131"/>
@@ -1728,37 +1312,15 @@
         <translation>&lt;b&gt;Importo netto:&lt;/b&gt; </translation>
     </message>
     <message>
-<<<<<<< HEAD
         <location filename="../transactiondesc.cpp" line="217"/>
         <source>Message:</source>
         <translation>Messaggio:</translation>
-=======
-        <location filename="../transactiondesc.cpp" line="233"/>
-        <source>Message:</source>
-        <translation>Messaggio:</translation>
-    </message>
-    <message>
-        <location filename="../transactiondesc.cpp" line="36"/>
-        <source>Open until %1</source>
-        <translation>Aperto fino a %1</translation>
-    </message>
-    <message>
-        <location filename="../transactiondesc.cpp" line="46"/>
-        <source>%1 confirmations</source>
-        <translation>%1 conferme</translation>
-    </message>
-    <message>
-        <location filename="../transactiondesc.cpp" line="106"/>
-        <source>unknown</source>
-        <translation>sconosciuto</translation>
->>>>>>> fc1cd74b
     </message>
     <message>
         <location filename="../transactiondesc.cpp" line="219"/>
         <source>Comment:</source>
         <translation>Commento:</translation>
     </message>
-<<<<<<< HEAD
     <message>
         <location filename="../transactiondesc.cpp" line="221"/>
         <source>Transaction ID:</source>
@@ -1767,23 +1329,26 @@
     <message>
         <location filename="../transactiondesc.cpp" line="224"/>
         <source>Generated coins must wait 120 blocks before they can be spent.  When you generated this block, it was broadcast to the network to be added to the block chain.  If it fails to get into the chain, it will change to &quot;not accepted&quot; and not be spendable.  This may occasionally happen if another node generates a block within a few seconds of yours.</source>
-        <translation>A frissen generált érméket csak 120 blokkal később tudod elkölteni.  Ez a blokk nyomban szétküldésre került a hálózatba, amint legeneráltad, hogy hozzáadhassák a blokklánchoz.  Ha nem kerül be a láncba, úgy az állapota &quot;elutasítva&quot;-ra módosul,  és nem költheted el az érméket. Ez akkor következhet be időnként, ha egy másik csomópont mindössze néhány másodperc különbséggel generált le egy blokkot a tiédhez képest.</translation>
-    </message>
-=======
->>>>>>> fc1cd74b
+        <translation>Bisogna attendere 120 blocchi prima di spendere I bitcoin generati. Quando è stato generato questo blocco, è stato trasmesso alla rete per aggiungerlo alla catena di blocchi. Se non riesce a entrare nella catena, verrà modificato in &quot;non accettato&quot; e non sarà spendibile. Questo può accadere a volte, se un altro nodo genera un blocco entro pochi secondi del tuo.</translation>
+    </message>
+    <message>
+        <location filename="../transactiondesc.cpp" line="30"/>
+        <source>%1 confirmations</source>
+        <translation>%1 conferme</translation>
+    </message>
 </context>
 <context>
     <name>TransactionDescDialog</name>
     <message>
+        <location filename="../forms/transactiondescdialog.ui" line="14"/>
+        <source>Transaction details</source>
+        <translation>Dettagli sulla transazione</translation>
+    </message>
+    <message>
         <location filename="../forms/transactiondescdialog.ui" line="20"/>
         <source>This pane shows a detailed description of the transaction</source>
         <translation>Questo pannello mostra una descrizione dettagliata della transazione</translation>
     </message>
-    <message>
-        <location filename="../forms/transactiondescdialog.ui" line="14"/>
-        <source>Transaction details</source>
-        <translation>Dettagli sulla transazione</translation>
-    </message>
 </context>
 <context>
     <name>TransactionTableModel</name>
@@ -1791,11 +1356,6 @@
         <location filename="../transactiontablemodel.cpp" line="214"/>
         <source>Date</source>
         <translation>Data</translation>
-    </message>
-    <message>
-        <location filename="../transactiontablemodel.cpp" line="214"/>
-        <source>Type</source>
-        <translation>Tipo</translation>
     </message>
     <message>
         <location filename="../transactiontablemodel.cpp" line="214"/>
@@ -1821,84 +1381,84 @@
         <translation>Aperto fino a %1</translation>
     </message>
     <message>
+        <location filename="../transactiontablemodel.cpp" line="286"/>
+        <source>Unconfirmed (%1 of %2 confirmations)</source>
+        <translation>Non confermati (%1 su %2 conferme)</translation>
+    </message>
+    <message>
+        <location filename="../transactiontablemodel.cpp" line="289"/>
+        <source>Confirmed (%1 confirmations)</source>
+        <translation>Confermato (%1 conferme)</translation>
+    </message>
+    <message>
+        <location filename="../transactiontablemodel.cpp" line="306"/>
+        <source>Generated but not accepted</source>
+        <translation>Generati, ma non accettati</translation>
+    </message>
+    <message>
+        <location filename="../transactiontablemodel.cpp" line="349"/>
+        <source>Received with</source>
+        <translation>Ricevuto tramite</translation>
+    </message>
+    <message>
+        <location filename="../transactiontablemodel.cpp" line="351"/>
+        <source>Received from</source>
+        <translation>Ricevuto da</translation>
+    </message>
+    <message>
+        <location filename="../transactiontablemodel.cpp" line="354"/>
+        <source>Sent to</source>
+        <translation>Spedito a</translation>
+    </message>
+    <message>
+        <location filename="../transactiontablemodel.cpp" line="356"/>
+        <source>Payment to yourself</source>
+        <translation>Pagamento a te stesso</translation>
+    </message>
+    <message>
+        <location filename="../transactiontablemodel.cpp" line="358"/>
+        <source>Mined</source>
+        <translation>Ottenuto dal mining</translation>
+    </message>
+    <message>
+        <location filename="../transactiontablemodel.cpp" line="396"/>
+        <source>(n/a)</source>
+        <translation>(N / a)</translation>
+    </message>
+    <message>
+        <location filename="../transactiontablemodel.cpp" line="595"/>
+        <source>Transaction status. Hover over this field to show number of confirmations.</source>
+        <translation>Stato della transazione. Passare con il mouse su questo campo per vedere il numero di conferme.</translation>
+    </message>
+    <message>
+        <location filename="../transactiontablemodel.cpp" line="597"/>
+        <source>Date and time that the transaction was received.</source>
+        <translation>Data e ora in cui la transazione è stata ricevuta.</translation>
+    </message>
+    <message>
+        <location filename="../transactiontablemodel.cpp" line="599"/>
+        <source>Type of transaction.</source>
+        <translation>Tipo di transazione.</translation>
+    </message>
+    <message>
+        <location filename="../transactiontablemodel.cpp" line="601"/>
+        <source>Destination address of transaction.</source>
+        <translation>Indirizzo di destinazione della transazione.</translation>
+    </message>
+    <message>
+        <location filename="../transactiontablemodel.cpp" line="603"/>
+        <source>Amount removed from or added to balance.</source>
+        <translation>Importo rimosso o aggiunto al saldo.</translation>
+    </message>
+    <message>
+        <location filename="../transactiontablemodel.cpp" line="214"/>
+        <source>Type</source>
+        <translation>Tipo</translation>
+    </message>
+    <message>
         <location filename="../transactiontablemodel.cpp" line="283"/>
         <source>Offline (%1 confirmations)</source>
         <translation>Offline (%1 conferme)</translation>
-    </message>
-    <message>
-        <location filename="../transactiontablemodel.cpp" line="286"/>
-        <source>Unconfirmed (%1 of %2 confirmations)</source>
-        <translation>Non confermati (%1 su %2 conferme)</translation>
-    </message>
-    <message>
-        <location filename="../transactiontablemodel.cpp" line="289"/>
-        <source>Confirmed (%1 confirmations)</source>
-        <translation>Confermato (%1 conferme)</translation>
-    </message>
-    <message>
-        <location filename="../transactiontablemodel.cpp" line="303"/>
-        <source>This block was not received by any other nodes and will probably not be accepted!</source>
-        <translation>Questo blocco non è stato ricevuto da altri nodi e probabilmente non sarà accettato!</translation>
-    </message>
-    <message>
-        <location filename="../transactiontablemodel.cpp" line="306"/>
-        <source>Generated but not accepted</source>
-        <translation>Generati, ma non accettati</translation>
-    </message>
-    <message>
-        <location filename="../transactiontablemodel.cpp" line="349"/>
-        <source>Received with</source>
-        <translation>Ricevuto tramite</translation>
-    </message>
-    <message>
-        <location filename="../transactiontablemodel.cpp" line="351"/>
-        <source>Received from</source>
-        <translation>Ricevuto da</translation>
-    </message>
-    <message>
-        <location filename="../transactiontablemodel.cpp" line="354"/>
-        <source>Sent to</source>
-        <translation>Spedito a</translation>
-    </message>
-    <message>
-        <location filename="../transactiontablemodel.cpp" line="356"/>
-        <source>Payment to yourself</source>
-        <translation>Pagamento a te stesso</translation>
-    </message>
-    <message>
-        <location filename="../transactiontablemodel.cpp" line="358"/>
-        <source>Mined</source>
-        <translation>Ottenuto dal mining</translation>
-    </message>
-    <message>
-        <location filename="../transactiontablemodel.cpp" line="396"/>
-        <source>(n/a)</source>
-        <translation>(N / a)</translation>
-    </message>
-    <message>
-        <location filename="../transactiontablemodel.cpp" line="595"/>
-        <source>Transaction status. Hover over this field to show number of confirmations.</source>
-        <translation>Stato della transazione. Passare con il mouse su questo campo per vedere il numero di conferme.</translation>
-    </message>
-    <message>
-        <location filename="../transactiontablemodel.cpp" line="597"/>
-        <source>Date and time that the transaction was received.</source>
-        <translation>Data e ora in cui la transazione è stata ricevuta.</translation>
-    </message>
-    <message>
-        <location filename="../transactiontablemodel.cpp" line="599"/>
-        <source>Type of transaction.</source>
-        <translation>Tipo di transazione.</translation>
-    </message>
-    <message>
-        <location filename="../transactiontablemodel.cpp" line="601"/>
-        <source>Destination address of transaction.</source>
-        <translation>Indirizzo di destinazione della transazione.</translation>
-    </message>
-    <message>
-        <location filename="../transactiontablemodel.cpp" line="603"/>
-        <source>Amount removed from or added to balance.</source>
-        <translation>Importo rimosso o aggiunto al saldo.</translation>
     </message>
     <message numerus="yes">
         <location filename="../transactiontablemodel.cpp" line="297"/>
@@ -1908,122 +1468,48 @@
             <numerusform>Il saldo generato sarà disponibile tra %n altri blocchi</numerusform>
         </translation>
     </message>
+    <message>
+        <location filename="../transactiontablemodel.cpp" line="303"/>
+        <source>This block was not received by any other nodes and will probably not be accepted!</source>
+        <translation>Questo blocco non è stato ricevuto da altri nodi e probabilmente non sarà accettato!</translation>
+    </message>
 </context>
 <context>
     <name>TransactionView</name>
     <message>
-<<<<<<< HEAD
-        <location filename="../transactionview.cpp" line="271"/>
-=======
-        <location filename="../transactionview.cpp" line="126"/>
-        <source>Copy label</source>
-        <translation>Copia l&apos;etichetta</translation>
-    </message>
-    <message>
-        <location filename="../transactionview.cpp" line="127"/>
-        <source>Edit label</source>
-        <translation>Modifica l&apos;etichetta</translation>
-    </message>
-    <message>
-        <location filename="../transactionview.cpp" line="272"/>
-        <source>Export Transaction Data</source>
-        <translation>Esporta i dati della transazione</translation>
-    </message>
-    <message>
-        <location filename="../transactionview.cpp" line="273"/>
->>>>>>> fc1cd74b
-        <source>Comma separated file (*.csv)</source>
-        <translation>Testo CSV (*.csv)</translation>
-    </message>
-    <message>
-<<<<<<< HEAD
-        <location filename="../transactionview.cpp" line="279"/>
-=======
-        <location filename="../transactionview.cpp" line="281"/>
->>>>>>> fc1cd74b
-        <source>Confirmed</source>
-        <translation>Confermato</translation>
-    </message>
-    <message>
-<<<<<<< HEAD
-        <location filename="../transactionview.cpp" line="283"/>
-=======
-        <location filename="../transactionview.cpp" line="285"/>
->>>>>>> fc1cd74b
-        <source>Address</source>
-        <translation>Indirizzo</translation>
-    </message>
-    <message>
-<<<<<<< HEAD
-        <location filename="../transactionview.cpp" line="392"/>
-        <source>to</source>
-        <translation>a</translation>
-    </message>
-    <message>
-        <location filename="../transactionview.cpp" line="281"/>
-        <source>Type</source>
-        <translation>Tipo</translation>
-    </message>
-    <message>
-        <location filename="../transactionview.cpp" line="284"/>
-        <source>Amount</source>
-        <translation>Importo</translation>
-    </message>
-    <message>
-        <location filename="../transactionview.cpp" line="282"/>
-=======
-        <location filename="../transactionview.cpp" line="287"/>
-        <source>ID</source>
-        <translation>ID</translation>
-    </message>
-    <message>
-        <location filename="../transactionview.cpp" line="128"/>
-        <source>Show details...</source>
-        <translation>Mostra i dettagli...</translation>
-    </message>
-    <message>
-        <location filename="../transactionview.cpp" line="284"/>
->>>>>>> fc1cd74b
-        <source>Label</source>
-        <translation>Etichetta</translation>
-    </message>
-    <message>
-<<<<<<< HEAD
-        <location filename="../transactionview.cpp" line="289"/>
-=======
-        <location filename="../transactionview.cpp" line="291"/>
->>>>>>> fc1cd74b
-        <source>Error exporting</source>
-        <translation>Errore nell&apos;esportazione</translation>
-    </message>
-    <message>
-<<<<<<< HEAD
-        <location filename="../transactionview.cpp" line="289"/>
-=======
-        <location filename="../transactionview.cpp" line="283"/>
-        <source>Type</source>
-        <translation>Tipo</translation>
-    </message>
-    <message>
-        <location filename="../transactionview.cpp" line="286"/>
-        <source>Amount</source>
-        <translation>Importo</translation>
-    </message>
-    <message>
-        <location filename="../transactionview.cpp" line="291"/>
->>>>>>> fc1cd74b
-        <source>Could not write to file %1.</source>
-        <translation>Impossibile scrivere sul file %1.</translation>
-    </message>
-    <message>
-        <location filename="../transactionview.cpp" line="384"/>
-        <source>Range:</source>
-        <translation>Intervallo:</translation>
-    </message>
-    <message>
-        <location filename="../transactionview.cpp" line="128"/>
-        <source>Show details...</source>
-        <translation>Mostra i dettagli...</translation>
+        <location filename="../transactionview.cpp" line="56"/>
+        <source>Today</source>
+        <translation>Oggi</translation>
+    </message>
+    <message>
+        <location filename="../transactionview.cpp" line="58"/>
+        <source>This month</source>
+        <translation>Questo mese</translation>
+    </message>
+    <message>
+        <location filename="../transactionview.cpp" line="59"/>
+        <source>Last month</source>
+        <translation>Il mese scorso</translation>
+    </message>
+    <message>
+        <location filename="../transactionview.cpp" line="60"/>
+        <source>This year</source>
+        <translation>Quest&apos;anno</translation>
+    </message>
+    <message>
+        <location filename="../transactionview.cpp" line="72"/>
+        <source>Received with</source>
+        <translation>Ricevuto tramite</translation>
+    </message>
+    <message>
+        <location filename="../transactionview.cpp" line="76"/>
+        <source>To yourself</source>
+        <translation>A te</translation>
+    </message>
+    <message>
+        <location filename="../transactionview.cpp" line="77"/>
+        <source>Mined</source>
+        <translation>Ottenuto dal mining</translation>
     </message>
     <message>
         <location filename="../transactionview.cpp" line="55"/>
@@ -2032,44 +1518,109 @@
         <translation>Tutti</translation>
     </message>
     <message>
-        <location filename="../transactionview.cpp" line="56"/>
-        <source>Today</source>
-        <translation>Oggi</translation>
-    </message>
-    <message>
         <location filename="../transactionview.cpp" line="57"/>
         <source>This week</source>
         <translation>Questa settimana</translation>
     </message>
     <message>
-        <location filename="../transactionview.cpp" line="58"/>
-        <source>This month</source>
-        <translation>Questo mese</translation>
-    </message>
-    <message>
-        <location filename="../transactionview.cpp" line="59"/>
-        <source>Last month</source>
-        <translation>Il mese scorso</translation>
-    </message>
-    <message>
-        <location filename="../transactionview.cpp" line="60"/>
-        <source>This year</source>
-        <translation>Quest&apos;anno</translation>
-    </message>
-    <message>
-        <location filename="../transactionview.cpp" line="72"/>
-        <source>Received with</source>
-        <translation>Ricevuto tramite</translation>
-    </message>
-    <message>
-        <location filename="../transactionview.cpp" line="76"/>
-        <source>To yourself</source>
-        <translation>A te</translation>
-    </message>
-    <message>
-        <location filename="../transactionview.cpp" line="77"/>
-        <source>Mined</source>
-        <translation>Ottenuto dal mining</translation>
+        <location filename="../transactionview.cpp" line="125"/>
+        <source>Copy label</source>
+        <translation>Copia l&apos;etichetta</translation>
+    </message>
+    <message>
+        <location filename="../transactionview.cpp" line="127"/>
+        <source>Edit label</source>
+        <translation>Modifica l&apos;etichetta</translation>
+    </message>
+    <message>
+        <location filename="../transactionview.cpp" line="270"/>
+        <source>Export Transaction Data</source>
+        <translation>Esporta i dati della transazione</translation>
+    </message>
+    <message>
+        <location filename="../transactionview.cpp" line="271"/>
+        <source>Comma separated file (*.csv)</source>
+        <translation>Testo CSV (*.csv)</translation>
+    </message>
+    <message>
+        <location filename="../transactionview.cpp" line="279"/>
+        <source>Confirmed</source>
+        <translation>Confermato</translation>
+    </message>
+    <message>
+        <location filename="../transactionview.cpp" line="283"/>
+        <source>Address</source>
+        <translation>Indirizzo</translation>
+    </message>
+    <message>
+        <location filename="../transactionview.cpp" line="285"/>
+        <source>ID</source>
+        <translation>ID</translation>
+    </message>
+    <message>
+        <location filename="../transactionview.cpp" line="128"/>
+        <source>Show details...</source>
+        <translation>Mostra i dettagli...</translation>
+    </message>
+    <message>
+        <location filename="../transactionview.cpp" line="282"/>
+        <source>Label</source>
+        <translation>Etichetta</translation>
+    </message>
+    <message>
+        <location filename="../transactionview.cpp" line="61"/>
+        <source>Range...</source>
+        <translation>Intervallo...</translation>
+    </message>
+    <message>
+        <location filename="../transactionview.cpp" line="281"/>
+        <source>Type</source>
+        <translation>Tipo</translation>
+    </message>
+    <message>
+        <location filename="../transactionview.cpp" line="280"/>
+        <source>Date</source>
+        <translation>Data</translation>
+    </message>
+    <message>
+        <location filename="../transactionview.cpp" line="289"/>
+        <source>Could not write to file %1.</source>
+        <translation>Impossibile scrivere sul file %1.</translation>
+    </message>
+    <message>
+        <location filename="../transactionview.cpp" line="84"/>
+        <source>Enter address or label to search</source>
+        <translation>Inserisci un indirizzo o un&apos;etichetta da cercare</translation>
+    </message>
+    <message>
+        <location filename="../transactionview.cpp" line="90"/>
+        <source>Min amount</source>
+        <translation>Importo minimo</translation>
+    </message>
+    <message>
+        <location filename="../transactionview.cpp" line="124"/>
+        <source>Copy address</source>
+        <translation>Copia l&apos;indirizzo</translation>
+    </message>
+    <message>
+        <location filename="../transactionview.cpp" line="126"/>
+        <source>Copy amount</source>
+        <translation>Copia l&apos;importo</translation>
+    </message>
+    <message>
+        <location filename="../transactionview.cpp" line="392"/>
+        <source>to</source>
+        <translation>a</translation>
+    </message>
+    <message>
+        <location filename="../transactionview.cpp" line="289"/>
+        <source>Error exporting</source>
+        <translation>Errore nell&apos;esportazione</translation>
+    </message>
+    <message>
+        <location filename="../transactionview.cpp" line="74"/>
+        <source>Sent to</source>
+        <translation>Spedito a</translation>
     </message>
     <message>
         <location filename="../transactionview.cpp" line="78"/>
@@ -2077,70 +1628,14 @@
         <translation>Altro</translation>
     </message>
     <message>
-        <location filename="../transactionview.cpp" line="282"/>
-        <source>Date</source>
-        <translation>Data</translation>
-    </message>
-    <message>
-        <location filename="../transactionview.cpp" line="401"/>
-        <source>to</source>
-        <translation>a</translation>
-    </message>
-    <message>
-        <location filename="../transactionview.cpp" line="84"/>
-        <source>Enter address or label to search</source>
-        <translation>Inserisci un indirizzo o un&apos;etichetta da cercare</translation>
-    </message>
-    <message>
-        <location filename="../transactionview.cpp" line="90"/>
-        <source>Min amount</source>
-        <translation>Importo minimo</translation>
-    </message>
-    <message>
-        <location filename="../transactionview.cpp" line="124"/>
-        <source>Copy address</source>
-        <translation>Copia l&apos;indirizzo</translation>
-    </message>
-    <message>
-<<<<<<< HEAD
-        <location filename="../transactionview.cpp" line="125"/>
-        <source>Copy label</source>
-        <translation>Copia l&apos;etichetta</translation>
-    </message>
-    <message>
-        <location filename="../transactionview.cpp" line="127"/>
-        <source>Edit label</source>
-        <translation>Modifica l&apos;etichetta</translation>
-    </message>
-    <message>
-        <location filename="../transactionview.cpp" line="270"/>
-        <source>Export Transaction Data</source>
-        <translation>Esporta i dati della transazione</translation>
-    </message>
-    <message>
-        <location filename="../transactionview.cpp" line="280"/>
-        <source>Date</source>
-        <translation>Data</translation>
-    </message>
-    <message>
-        <location filename="../transactionview.cpp" line="285"/>
-        <source>ID</source>
-        <translation>ID</translation>
-    </message>
-    <message>
-        <location filename="../transactionview.cpp" line="126"/>
-        <source>Copy amount</source>
-        <translation>Copia l&apos;importo</translation>
-=======
-        <location filename="../transactionview.cpp" line="61"/>
-        <source>Range...</source>
-        <translation>Intervallo...</translation>
-    </message>
-    <message>
-        <location filename="../transactionview.cpp" line="74"/>
-        <source>Sent to</source>
-        <translation>Spedito a</translation>
->>>>>>> fc1cd74b
+        <location filename="../transactionview.cpp" line="284"/>
+        <source>Amount</source>
+        <translation>Importo</translation>
+    </message>
+    <message>
+        <location filename="../transactionview.cpp" line="384"/>
+        <source>Range:</source>
+        <translation>Intervallo:</translation>
     </message>
 </context>
 <context>
@@ -2154,12 +1649,224 @@
 <context>
     <name>bitcoin-core</name>
     <message>
-        <location filename="../bitcoinstrings.cpp" line="8"/>
-        <source>Bitcoin version</source>
-        <translation>Versione di Bitcoin</translation>
-    </message>
-    <message>
-<<<<<<< HEAD
+        <location filename="../bitcoinstrings.cpp" line="77"/>
+        <source>Loading block index...</source>
+        <translation>Caricamento dell&apos;indice del blocco...</translation>
+    </message>
+    <message>
+        <location filename="../bitcoinstrings.cpp" line="88"/>
+        <source>Done loading</source>
+        <translation>Caricamento completato</translation>
+    </message>
+    <message>
+        <location filename="../bitcoinstrings.cpp" line="9"/>
+        <source>Usage:</source>
+        <translation>Utilizzo:</translation>
+    </message>
+    <message>
+        <location filename="../bitcoinstrings.cpp" line="79"/>
+        <source>Loading wallet...</source>
+        <translation>Caricamento portamonete...</translation>
+    </message>
+    <message>
+        <location filename="../bitcoinstrings.cpp" line="10"/>
+        <source>Send command to -server or bitcoind</source>
+        <translation>Manda il comando a -server o bitcoind
+</translation>
+    </message>
+    <message>
+        <location filename="../bitcoinstrings.cpp" line="89"/>
+        <source>Invalid -proxy address</source>
+        <translation>Indirizzo -proxy non valido</translation>
+    </message>
+    <message>
+        <location filename="../bitcoinstrings.cpp" line="94"/>
+        <source>Error: CreateThread(StartNode) failed</source>
+        <translation>Errore: CreateThread(StartNode) non riuscito</translation>
+    </message>
+    <message>
+        <location filename="../bitcoinstrings.cpp" line="96"/>
+        <source>Unable to bind to port %d on this computer.  Bitcoin is probably already running.</source>
+        <translation>Impossibile collegarsi alla porta %d su questo computer. Probabilmente Bitcoin è già in esecuzione.</translation>
+    </message>
+    <message>
+        <location filename="../bitcoinstrings.cpp" line="95"/>
+        <source>Warning: Disk space is low</source>
+        <translation>Attenzione: lo spazio su disco è scarso</translation>
+    </message>
+    <message>
+        <location filename="../bitcoinstrings.cpp" line="81"/>
+        <source>Error loading wallet.dat: Wallet requires newer version of Bitcoin</source>
+        <translation>Errore caricamento wallet.dat: il wallet richiede una versione nuova di Bitcoin</translation>
+    </message>
+    <message>
+        <location filename="../bitcoinstrings.cpp" line="83"/>
+        <source>Error loading wallet.dat</source>
+        <translation>Errore caricamento wallet.dat</translation>
+    </message>
+    <message>
+        <location filename="../bitcoinstrings.cpp" line="13"/>
+        <source>Options:</source>
+        <translation>Opzioni:
+</translation>
+    </message>
+    <message>
+        <location filename="../bitcoinstrings.cpp" line="14"/>
+        <source>Specify configuration file (default: bitcoin.conf)</source>
+        <translation>Specifica il file di configurazione (di default: bitcoin.conf)
+</translation>
+    </message>
+    <message>
+        <location filename="../bitcoinstrings.cpp" line="11"/>
+        <source>List commands</source>
+        <translation>Lista comandi
+</translation>
+    </message>
+    <message>
+        <location filename="../bitcoinstrings.cpp" line="16"/>
+        <source>Generate coins</source>
+        <translation>Genera Bitcoin
+</translation>
+    </message>
+    <message>
+        <location filename="../bitcoinstrings.cpp" line="17"/>
+        <source>Don&apos;t generate coins</source>
+        <translation>Non generare Bitcoin
+</translation>
+    </message>
+    <message>
+        <location filename="../bitcoinstrings.cpp" line="76"/>
+        <source>Error loading addr.dat</source>
+        <translation>Errore caricamento addr.dat</translation>
+    </message>
+    <message>
+        <location filename="../bitcoinstrings.cpp" line="21"/>
+        <source>Set database cache size in megabytes (default: 25)</source>
+        <translation>Imposta la dimensione cache del database in megabyte (default: 25)</translation>
+    </message>
+    <message>
+        <location filename="../bitcoinstrings.cpp" line="22"/>
+        <source>Specify connection timeout (in milliseconds)</source>
+        <translation>Specifica il timeout di connessione (in millisecondi)
+</translation>
+    </message>
+    <message>
+        <location filename="../bitcoinstrings.cpp" line="25"/>
+        <source>Listen for connections on &lt;port&gt; (default: 8333 or testnet: 18333)</source>
+        <translation>Ascolta le connessioni JSON-RPC su &lt;porta&gt; (default: 8333 o testnet: 18333)</translation>
+    </message>
+    <message>
+        <location filename="../bitcoinstrings.cpp" line="41"/>
+        <source>Fee per KB to add to transactions you send</source>
+        <translation>Commissione per KB da aggiungere alle transazioni in uscita</translation>
+    </message>
+    <message>
+        <location filename="../bitcoinstrings.cpp" line="33"/>
+        <source>Threshold for disconnecting misbehaving peers (default: 100)</source>
+        <translation>Soglia di disconnessione dei peer di cattiva qualità (default: 100)</translation>
+    </message>
+    <message>
+        <location filename="../bitcoinstrings.cpp" line="18"/>
+        <source>Start minimized</source>
+        <translation>Parti in icona
+</translation>
+    </message>
+    <message>
+        <location filename="../bitcoinstrings.cpp" line="51"/>
+        <source>Listen for JSON-RPC connections on &lt;port&gt; (default: 8332)</source>
+        <translation>Attendi le connessioni JSON-RPC su &lt;porta&gt; (default: 8332)
+</translation>
+    </message>
+    <message>
+        <location filename="../bitcoinstrings.cpp" line="53"/>
+        <source>Send commands to node running on &lt;ip&gt; (default: 127.0.0.1)</source>
+        <translation>Inviare comandi al nodo in esecuzione su &lt;ip&gt; (default: 127.0.0.1)
+</translation>
+    </message>
+    <message>
+        <location filename="../bitcoinstrings.cpp" line="48"/>
+        <source>Send trace/debug info to debugger</source>
+        <translation>Invia le informazioni di trace/debug al debugger</translation>
+    </message>
+    <message>
+        <location filename="../bitcoinstrings.cpp" line="19"/>
+        <source>Show splash screen on startup (default: 1)</source>
+        <translation>Mostra finestra di presentazione all&apos;avvio (default: 1)</translation>
+    </message>
+    <message>
+        <location filename="../bitcoinstrings.cpp" line="58"/>
+        <source>Set key pool size to &lt;n&gt; (default: 100)</source>
+        <translation>Impostare la quantità di chiavi di riserva a &lt;n&gt; (default: 100)
+</translation>
+    </message>
+    <message>
+        <location filename="../bitcoinstrings.cpp" line="57"/>
+        <source>Upgrade wallet to latest format</source>
+        <translation>Aggiorna il wallet all&apos;ultimo formato</translation>
+    </message>
+    <message>
+        <location filename="../bitcoinstrings.cpp" line="59"/>
+        <source>Rescan the block chain for missing wallet transactions</source>
+        <translation>Ripeti analisi della catena dei blocchi per cercare le transazioni  mancanti dal portamonete
+</translation>
+    </message>
+    <message>
+        <location filename="../bitcoinstrings.cpp" line="43"/>
+        <source>Run in the background as a daemon and accept commands</source>
+        <translation>Esegui in background come demone e accetta i comandi
+</translation>
+    </message>
+    <message>
+        <location filename="../bitcoinstrings.cpp" line="60"/>
+        <source>How many blocks to check at startup (default: 2500, 0 = all)</source>
+        <translation>Quanti blocchi da controllare all&apos;avvio (default: 2500, 0 = tutti)</translation>
+    </message>
+    <message>
+        <location filename="../bitcoinstrings.cpp" line="44"/>
+        <source>Use the test network</source>
+        <translation>Utilizza la rete di prova
+</translation>
+    </message>
+    <message>
+        <location filename="../bitcoinstrings.cpp" line="46"/>
+        <source>Prepend debug output with timestamp</source>
+        <translation>Anteponi all&apos;output di debug una marca temporale</translation>
+    </message>
+    <message>
+        <location filename="../bitcoinstrings.cpp" line="23"/>
+        <source>Connect through socks4 proxy</source>
+        <translation>Connessione tramite socks4 proxy
+</translation>
+    </message>
+    <message>
+        <location filename="../bitcoinstrings.cpp" line="47"/>
+        <source>Send trace/debug info to console instead of debug.log file</source>
+        <translation>Invia le informazioni di trace/debug alla console invece che al file debug.log</translation>
+    </message>
+    <message>
+        <location filename="../bitcoinstrings.cpp" line="24"/>
+        <source>Allow DNS lookups for addnode and connect</source>
+        <translation>Consenti ricerche DNS per aggiungere nodi e collegare
+</translation>
+    </message>
+    <message>
+        <location filename="../bitcoinstrings.cpp" line="49"/>
+        <source>Username for JSON-RPC connections</source>
+        <translation>Nome utente per connessioni JSON-RPC
+</translation>
+    </message>
+    <message>
+        <location filename="../bitcoinstrings.cpp" line="52"/>
+        <source>Allow JSON-RPC connections from specified IP address</source>
+        <translation>Consenti connessioni JSON-RPC dall&apos;indirizzo IP specificato
+</translation>
+    </message>
+    <message>
+        <location filename="../bitcoinstrings.cpp" line="38"/>
+        <source>Maximum per-connection send buffer, &lt;n&gt;*1000 bytes (default: 10000)</source>
+        <translation>Buffer di invio massimo per connessione, &lt;n&gt;*1000 byte (default: 10000)</translation>
+    </message>
+    <message>
         <location filename="../bitcoinstrings.cpp" line="29"/>
         <source>Find peers using internet relay chat (default: 0)</source>
         <translation type="unfinished"></translation>
@@ -2188,485 +1895,6 @@
         <location filename="../bitcoinstrings.cpp" line="61"/>
         <source>How thorough the block verification is (0-6, default: 1)</source>
         <translation type="unfinished"></translation>
-    </message>
-    <message>
-        <location filename="../bitcoinstrings.cpp" line="72"/>
-=======
-        <location filename="../bitcoinstrings.cpp" line="64"/>
->>>>>>> fc1cd74b
-        <source>Cannot obtain a lock on data directory %s.  Bitcoin is probably already running.</source>
-        <translation>Non è possibile ottenere i dati sulla directory %s. Probabilmente Bitcoin è già in esecuzione.</translation>
-    </message>
-    <message>
-        <location filename="../bitcoinstrings.cpp" line="75"/>
-        <source>Loading addresses...</source>
-        <translation>Caricamento indirizzi...</translation>
-    </message>
-    <message>
-        <location filename="../bitcoinstrings.cpp" line="77"/>
-        <source>Loading block index...</source>
-        <translation>Caricamento dell&apos;indice del blocco...</translation>
-    </message>
-    <message>
-<<<<<<< HEAD
-        <location filename="../bitcoinstrings.cpp" line="79"/>
-        <source>Loading wallet...</source>
-        <translation>Caricamento portamonete...</translation>
-    </message>
-    <message>
-        <location filename="../bitcoinstrings.cpp" line="84"/>
-        <source>Cannot downgrade wallet</source>
-        <translation type="unfinished"></translation>
-    </message>
-    <message>
-        <location filename="../bitcoinstrings.cpp" line="85"/>
-        <source>Cannot initialize keypool</source>
-        <translation type="unfinished"></translation>
-    </message>
-    <message>
-        <location filename="../bitcoinstrings.cpp" line="86"/>
-        <source>Cannot write default address</source>
-        <translation type="unfinished"></translation>
-    </message>
-    <message>
-        <location filename="../bitcoinstrings.cpp" line="88"/>
-=======
-        <location filename="../bitcoinstrings.cpp" line="78"/>
->>>>>>> fc1cd74b
-        <source>Done loading</source>
-        <translation>Caricamento completato</translation>
-    </message>
-    <message>
-        <location filename="../bitcoinstrings.cpp" line="89"/>
-        <source>Invalid -proxy address</source>
-        <translation>Indirizzo -proxy non valido</translation>
-    </message>
-    <message>
-<<<<<<< HEAD
-        <location filename="../bitcoinstrings.cpp" line="90"/>
-        <source>Invalid amount for -paytxfee=&lt;amount&gt;</source>
-        <translation>Importo non valido per -paytxfee=&lt;amount&gt;</translation>
-    </message>
-    <message>
-        <location filename="../bitcoinstrings.cpp" line="91"/>
-        <source>Warning: -paytxfee is set very high.  This is the transaction fee you will pay if you send a transaction.</source>
-        <translation>Attenzione: -paytxfee è molto alta. Questa è la commissione che si paga quando si invia una transazione.</translation>
-    </message>
-    <message>
-        <location filename="../bitcoinstrings.cpp" line="94"/>
-=======
-        <location filename="../bitcoinstrings.cpp" line="84"/>
->>>>>>> fc1cd74b
-        <source>Error: CreateThread(StartNode) failed</source>
-        <translation>Errore: CreateThread(StartNode) non riuscito</translation>
-    </message>
-    <message>
-        <location filename="../bitcoinstrings.cpp" line="96"/>
-        <source>Unable to bind to port %d on this computer.  Bitcoin is probably already running.</source>
-        <translation>Impossibile collegarsi alla porta %d su questo computer. Probabilmente Bitcoin è già in esecuzione.</translation>
-    </message>
-    <message>
-<<<<<<< HEAD
-=======
-        <location filename="../bitcoinstrings.cpp" line="85"/>
-        <source>Warning: Disk space is low</source>
-        <translation>Attenzione: lo spazio su disco è scarso</translation>
-    </message>
-    <message>
-        <location filename="../bitcoinstrings.cpp" line="9"/>
-        <source>Usage:</source>
-        <translation>Utilizzo:</translation>
-    </message>
-    <message>
-        <location filename="../bitcoinstrings.cpp" line="11"/>
-        <source>List commands
-</source>
-        <translation>Lista comandi
-</translation>
-    </message>
-    <message>
-        <location filename="../bitcoinstrings.cpp" line="17"/>
-        <source>Don&apos;t generate coins
-</source>
-        <translation>Non generare Bitcoin
-</translation>
-    </message>
-    <message>
-        <location filename="../bitcoinstrings.cpp" line="27"/>
-        <source>Don&apos;t find peers using internet relay chat
-</source>
-        <translation type="unfinished"></translation>
-    </message>
-    <message>
-        <location filename="../bitcoinstrings.cpp" line="71"/>
-        <source>Loading wallet...</source>
-        <translation>Caricamento portamonete...</translation>
-    </message>
-    <message>
-        <location filename="../bitcoinstrings.cpp" line="77"/>
-        <source>Rescanning...</source>
-        <translation>Ripetere la scansione...</translation>
-    </message>
-    <message>
-        <location filename="../bitcoinstrings.cpp" line="80"/>
-        <source>Invalid amount for -paytxfee=&lt;amount&gt;</source>
-        <translation>Importo non valido per -paytxfee=&lt;amount&gt;</translation>
-    </message>
-    <message>
-        <location filename="../bitcoinstrings.cpp" line="81"/>
-        <source>Warning: -paytxfee is set very high.  This is the transaction fee you will pay if you send a transaction.</source>
-        <translation>Attenzione: -paytxfee è molto alta. Questa è la commissione che si paga quando si invia una transazione.</translation>
-    </message>
-    <message>
-        <location filename="../bitcoinstrings.cpp" line="89"/>
-        <source>Warning: Please check that your computer&apos;s date and time are correct.  If your clock is wrong Bitcoin will not work properly.</source>
-        <translation>Attenzione: si prega di controllare che la data del computer e l&apos;ora siano corrette. Se il vostro orologio è sbagliato Bitcoin non funziona correttamente.</translation>
-    </message>
-    <message>
->>>>>>> fc1cd74b
-        <location filename="../bitcoinstrings.cpp" line="10"/>
-        <source>Send command to -server or bitcoind</source>
-        <translation>Manda il comando a -server o bitcoind
-</translation>
-    </message>
-    <message>
-<<<<<<< HEAD
-=======
-        <location filename="../bitcoinstrings.cpp" line="92"/>
-        <source>beta</source>
-        <translation>beta</translation>
-    </message>
-    <message>
-        <location filename="../bitcoinstrings.cpp" line="12"/>
-        <source>Get help for a command
-</source>
-        <translation>Aiuto su un comando
-</translation>
-    </message>
-    <message>
->>>>>>> fc1cd74b
-        <location filename="../bitcoinstrings.cpp" line="13"/>
-        <source>Options:</source>
-        <translation>Opzioni:
-</translation>
-    </message>
-    <message>
-        <location filename="../bitcoinstrings.cpp" line="14"/>
-        <source>Specify configuration file (default: bitcoin.conf)</source>
-        <translation>Specifica il file di configurazione (di default: bitcoin.conf)
-</translation>
-    </message>
-    <message>
-        <location filename="../bitcoinstrings.cpp" line="15"/>
-        <source>Specify pid file (default: bitcoind.pid)</source>
-        <translation>Specifica il file pid (default: bitcoind.pid)
-</translation>
-    </message>
-    <message>
-        <location filename="../bitcoinstrings.cpp" line="16"/>
-        <source>Generate coins</source>
-        <translation>Genera Bitcoin
-</translation>
-    </message>
-    <message>
-<<<<<<< HEAD
-        <location filename="../bitcoinstrings.cpp" line="17"/>
-        <source>Don&apos;t generate coins</source>
-        <translation>Non generare Bitcoin
-</translation>
-    </message>
-    <message>
-        <location filename="../bitcoinstrings.cpp" line="20"/>
-        <source>Specify data directory</source>
-=======
-        <location filename="../bitcoinstrings.cpp" line="18"/>
-        <source>Start minimized
-</source>
-        <translation>Parti in icona
-</translation>
-    </message>
-    <message>
-        <location filename="../bitcoinstrings.cpp" line="19"/>
-        <source>Specify data directory
-</source>
->>>>>>> fc1cd74b
-        <translation>Specifica la cartella dati
-</translation>
-    </message>
-    <message>
-        <location filename="../bitcoinstrings.cpp" line="22"/>
-        <source>Specify connection timeout (in milliseconds)</source>
-        <translation>Specifica il timeout di connessione (in millisecondi)
-</translation>
-    </message>
-    <message>
-        <location filename="../bitcoinstrings.cpp" line="21"/>
-        <source>Set database cache size in megabytes (default: 25)</source>
-        <translation>Imposta la dimensione cache del database in megabyte (default: 25)</translation>
-    </message>
-    <message>
-        <location filename="../bitcoinstrings.cpp" line="25"/>
-        <source>Listen for connections on &lt;port&gt; (default: 8333 or testnet: 18333)</source>
-        <translation>Ascolta le connessioni JSON-RPC su &lt;porta&gt; (default: 8333 o testnet: 18333)</translation>
-    </message>
-    <message>
-        <location filename="../bitcoinstrings.cpp" line="102"/>
-        <source>beta</source>
-        <translation>beta</translation>
-    </message>
-    <message>
-        <location filename="../bitcoinstrings.cpp" line="41"/>
-        <source>Fee per KB to add to transactions you send</source>
-        <translation>Commissione per KB da aggiungere alle transazioni in uscita</translation>
-    </message>
-    <message>
-        <location filename="../bitcoinstrings.cpp" line="50"/>
-        <source>Password for JSON-RPC connections</source>
-        <translation>Password per connessioni JSON-RPC
-</translation>
-    </message>
-    <message>
-        <location filename="../bitcoinstrings.cpp" line="58"/>
-        <source>Set key pool size to &lt;n&gt; (default: 100)</source>
-        <translation>Impostare la quantità di chiavi di riserva a &lt;n&gt; (default: 100)
-</translation>
-    </message>
-    <message>
-<<<<<<< HEAD
-        <location filename="../bitcoinstrings.cpp" line="67"/>
-        <source>Server private key (default: server.pem)</source>
-        <translation>Chiave privata del server (default: server.pem)
-</translation>
-    </message>
-    <message>
-        <location filename="../bitcoinstrings.cpp" line="80"/>
-        <source>Error loading wallet.dat: Wallet corrupted</source>
-        <translation>Errore caricamento wallet.dat: Wallet corrotto</translation>
-    </message>
-    <message>
-        <location filename="../bitcoinstrings.cpp" line="51"/>
-        <source>Listen for JSON-RPC connections on &lt;port&gt; (default: 8332)</source>
-        <translation>Attendi le connessioni JSON-RPC su &lt;porta&gt; (default: 8332)
-=======
-        <location filename="../bitcoinstrings.cpp" line="28"/>
-        <source>Don&apos;t accept connections from outside
-</source>
-        <translation>Non accettare connessioni dall&apos;esterno
->>>>>>> fc1cd74b
-</translation>
-    </message>
-    <message>
-        <location filename="../bitcoinstrings.cpp" line="53"/>
-        <source>Send commands to node running on &lt;ip&gt; (default: 127.0.0.1)</source>
-        <translation>Inviare comandi al nodo in esecuzione su &lt;ip&gt; (default: 127.0.0.1)
-</translation>
-    </message>
-    <message>
-        <location filename="../bitcoinstrings.cpp" line="59"/>
-        <source>Rescan the block chain for missing wallet transactions</source>
-        <translation>Ripeti analisi della catena dei blocchi per cercare le transazioni  mancanti dal portamonete
-</translation>
-    </message>
-    <message>
-        <location filename="../bitcoinstrings.cpp" line="66"/>
-        <source>Server certificate file (default: server.cert)</source>
-        <translation>File certificato del server (default: server.cert)
-</translation>
-    </message>
-    <message>
-        <location filename="../bitcoinstrings.cpp" line="57"/>
-        <source>Upgrade wallet to latest format</source>
-        <translation>Aggiorna il wallet all&apos;ultimo formato</translation>
-    </message>
-    <message>
-        <location filename="../bitcoinstrings.cpp" line="65"/>
-        <source>Use OpenSSL (https) for JSON-RPC connections</source>
-        <translation>Utilizzare OpenSSL (https) per le connessioni  JSON-RPC
-</translation>
-    </message>
-    <message>
-        <location filename="../bitcoinstrings.cpp" line="60"/>
-        <source>How many blocks to check at startup (default: 2500, 0 = all)</source>
-        <translation>Quanti blocchi da controllare all&apos;avvio (default: 2500, 0 = tutti)</translation>
-    </message>
-    <message>
-        <location filename="../bitcoinstrings.cpp" line="71"/>
-        <source>This help message</source>
-        <translation>Questo messaggio di aiuto
-</translation>
-    </message>
-    <message>
-        <location filename="../bitcoinstrings.cpp" line="78"/>
-        <source>Error loading blkindex.dat</source>
-        <translation>Errore caricamento blkindex.dat</translation>
-    </message>
-    <message>
-        <location filename="../bitcoinstrings.cpp" line="81"/>
-        <source>Error loading wallet.dat: Wallet requires newer version of Bitcoin</source>
-        <translation>Errore caricamento wallet.dat: il wallet richiede una versione nuova di Bitcoin</translation>
-    </message>
-    <message>
-        <location filename="../bitcoinstrings.cpp" line="83"/>
-        <source>Error loading wallet.dat</source>
-        <translation>Errore caricamento wallet.dat</translation>
-    </message>
-    <message>
-        <location filename="../bitcoinstrings.cpp" line="28"/>
-        <source>Connect only to the specified node</source>
-        <translation>Connetti solo al nodo specificato
-</translation>
-    </message>
-    <message>
-        <location filename="../bitcoinstrings.cpp" line="37"/>
-        <source>Maximum per-connection receive buffer, &lt;n&gt;*1000 bytes (default: 10000)</source>
-        <translation>Buffer di ricezione massimo per connessione, &lt;n&gt;*1000 byte (default: 10000)</translation>
-    </message>
-    <message>
-        <location filename="../bitcoinstrings.cpp" line="38"/>
-        <source>Maximum per-connection send buffer, &lt;n&gt;*1000 bytes (default: 10000)</source>
-        <translation>Buffer di invio massimo per connessione, &lt;n&gt;*1000 byte (default: 10000)</translation>
-    </message>
-    <message>
-        <location filename="../bitcoinstrings.cpp" line="48"/>
-        <source>Send trace/debug info to debugger</source>
-        <translation>Invia le informazioni di trace/debug al debugger</translation>
-    </message>
-    <message>
-<<<<<<< HEAD
-        <location filename="../bitcoinstrings.cpp" line="9"/>
-        <source>Usage:</source>
-        <translation>Utilizzo:</translation>
-    </message>
-    <message>
-        <location filename="../bitcoinstrings.cpp" line="87"/>
-        <source>Rescanning...</source>
-        <translation>Ripetere la scansione...</translation>
-    </message>
-    <message>
-        <location filename="../bitcoinstrings.cpp" line="99"/>
-        <source>Warning: Please check that your computer&apos;s date and time are correct.  If your clock is wrong Bitcoin will not work properly.</source>
-        <translation>Attenzione: si prega di controllare che la data del computer e l&apos;ora siano corrette. Se il vostro orologio è sbagliato Bitcoin non funziona correttamente.</translation>
-    </message>
-    <message>
-        <location filename="../bitcoinstrings.cpp" line="95"/>
-        <source>Warning: Disk space is low</source>
-        <translation>Attenzione: lo spazio su disco è scarso</translation>
-    </message>
-    <message>
-        <location filename="../bitcoinstrings.cpp" line="11"/>
-        <source>List commands</source>
-        <translation>Lista comandi
-</translation>
-    </message>
-    <message>
-        <location filename="../bitcoinstrings.cpp" line="12"/>
-        <source>Get help for a command</source>
-        <translation>Aiuto su un comando
-=======
-        <location filename="../bitcoinstrings.cpp" line="41"/>
-        <source>Run in the background as a daemon and accept commands
-</source>
-        <translation>Esegui in background come demone e accetta i comandi
->>>>>>> fc1cd74b
-</translation>
-    </message>
-    <message>
-        <location filename="../bitcoinstrings.cpp" line="18"/>
-        <source>Start minimized</source>
-        <translation>Parti in icona
-</translation>
-    </message>
-    <message>
-        <location filename="../bitcoinstrings.cpp" line="19"/>
-        <source>Show splash screen on startup (default: 1)</source>
-        <translation>Mostra finestra di presentazione all&apos;avvio (default: 1)</translation>
-    </message>
-    <message>
-        <location filename="../bitcoinstrings.cpp" line="23"/>
-        <source>Connect through socks4 proxy</source>
-        <translation>Connessione tramite socks4 proxy
-</translation>
-    </message>
-    <message>
-        <location filename="../bitcoinstrings.cpp" line="24"/>
-        <source>Allow DNS lookups for addnode and connect</source>
-        <translation>Consenti ricerche DNS per aggiungere nodi e collegare
-</translation>
-    </message>
-    <message>
-        <location filename="../bitcoinstrings.cpp" line="26"/>
-        <source>Maintain at most &lt;n&gt; connections to peers (default: 125)</source>
-        <translation>Mantieni al massimo &lt;n&gt; connessioni ai peer (default: 125)</translation>
-    </message>
-    <message>
-        <location filename="../bitcoinstrings.cpp" line="27"/>
-        <source>Add a node to connect to and attempt to keep the connection open</source>
-        <translation type="unfinished">Elérendő csomópont megadása and attempt to keep the connection open</translation>
-    </message>
-    <message>
-        <location filename="../bitcoinstrings.cpp" line="33"/>
-        <source>Threshold for disconnecting misbehaving peers (default: 100)</source>
-        <translation>Soglia di disconnessione dei peer di cattiva qualità (default: 100)</translation>
-    </message>
-    <message>
-        <location filename="../bitcoinstrings.cpp" line="34"/>
-        <source>Number of seconds to keep misbehaving peers from reconnecting (default: 86400)</source>
-        <translation>Numero di secondi di sospensione che i peer di cattiva qualità devono trascorrere prima di riconnettersi (default: 86400)</translation>
-    </message>
-    <message>
-        <location filename="../bitcoinstrings.cpp" line="39"/>
-        <source>Use Universal Plug and Play to map the listening port (default: 1)</source>
-        <translation type="unfinished">UPnP-használat engedélyezése a figyelő port feltérképezésénél (default: 1)</translation>
-    </message>
-    <message>
-        <location filename="../bitcoinstrings.cpp" line="40"/>
-        <source>Use Universal Plug and Play to map the listening port (default: 0)</source>
-        <translation type="unfinished">UPnP-használat engedélyezése a figyelő port feltérképezésénél (default: 0)</translation>
-    </message>
-    <message>
-        <location filename="../bitcoinstrings.cpp" line="42"/>
-        <source>Accept command line and JSON-RPC commands</source>
-        <translation>Accetta da linea di comando e da comandi JSON-RPC
-</translation>
-    </message>
-    <message>
-        <location filename="../bitcoinstrings.cpp" line="43"/>
-        <source>Run in the background as a daemon and accept commands</source>
-        <translation>Esegui in background come demone e accetta i comandi
-</translation>
-    </message>
-    <message>
-        <location filename="../bitcoinstrings.cpp" line="44"/>
-        <source>Use the test network</source>
-        <translation>Utilizza la rete di prova
-</translation>
-    </message>
-    <message>
-        <location filename="../bitcoinstrings.cpp" line="45"/>
-        <source>Output extra debugging information</source>
-        <translation>Produci informazioni extra utili al debug</translation>
-    </message>
-    <message>
-        <location filename="../bitcoinstrings.cpp" line="46"/>
-        <source>Prepend debug output with timestamp</source>
-        <translation>Anteponi all&apos;output di debug una marca temporale</translation>
-    </message>
-    <message>
-        <location filename="../bitcoinstrings.cpp" line="47"/>
-        <source>Send trace/debug info to console instead of debug.log file</source>
-        <translation>Invia le informazioni di trace/debug alla console invece che al file debug.log</translation>
-    </message>
-    <message>
-        <location filename="../bitcoinstrings.cpp" line="49"/>
-        <source>Username for JSON-RPC connections</source>
-        <translation>Nome utente per connessioni JSON-RPC
-</translation>
-    </message>
-    <message>
-        <location filename="../bitcoinstrings.cpp" line="52"/>
-        <source>Allow JSON-RPC connections from specified IP address</source>
-        <translation>Consenti connessioni JSON-RPC dall&apos;indirizzo IP specificato
-</translation>
     </message>
     <message>
         <location filename="../bitcoinstrings.cpp" line="62"/>
@@ -2677,20 +1905,175 @@
 </translation>
     </message>
     <message>
+        <location filename="../bitcoinstrings.cpp" line="84"/>
+        <source>Cannot downgrade wallet</source>
+        <translation type="unfinished"></translation>
+    </message>
+    <message>
+        <location filename="../bitcoinstrings.cpp" line="85"/>
+        <source>Cannot initialize keypool</source>
+        <translation type="unfinished"></translation>
+    </message>
+    <message>
+        <location filename="../bitcoinstrings.cpp" line="86"/>
+        <source>Cannot write default address</source>
+        <translation type="unfinished"></translation>
+    </message>
+    <message>
+        <location filename="../bitcoinstrings.cpp" line="87"/>
+        <source>Rescanning...</source>
+        <translation>Ripetere la scansione...</translation>
+    </message>
+    <message>
+        <location filename="../bitcoinstrings.cpp" line="90"/>
+        <source>Invalid amount for -paytxfee=&lt;amount&gt;</source>
+        <translation>Importo non valido per -paytxfee=&lt;amount&gt;</translation>
+    </message>
+    <message>
+        <location filename="../bitcoinstrings.cpp" line="91"/>
+        <source>Warning: -paytxfee is set very high.  This is the transaction fee you will pay if you send a transaction.</source>
+        <translation>Attenzione: -paytxfee è molto alta. Questa è la commissione che si paga quando si invia una transazione.</translation>
+    </message>
+    <message>
+        <location filename="../bitcoinstrings.cpp" line="99"/>
+        <source>Warning: Please check that your computer&apos;s date and time are correct.  If your clock is wrong Bitcoin will not work properly.</source>
+        <translation>Attenzione: si prega di controllare che la data del computer e l&apos;ora siano corrette. Se il vostro orologio è sbagliato Bitcoin non funziona correttamente.</translation>
+    </message>
+    <message>
+        <location filename="../bitcoinstrings.cpp" line="102"/>
+        <source>beta</source>
+        <translation>beta</translation>
+    </message>
+    <message>
+        <location filename="../bitcoinstrings.cpp" line="8"/>
+        <source>Bitcoin version</source>
+        <translation>Versione di Bitcoin</translation>
+    </message>
+    <message>
+        <location filename="../bitcoinstrings.cpp" line="72"/>
+        <source>Cannot obtain a lock on data directory %s.  Bitcoin is probably already running.</source>
+        <translation>Non è possibile ottenere i dati sulla directory %s. Probabilmente Bitcoin è già in esecuzione.</translation>
+    </message>
+    <message>
+        <location filename="../bitcoinstrings.cpp" line="75"/>
+        <source>Loading addresses...</source>
+        <translation>Caricamento indirizzi...</translation>
+    </message>
+    <message>
+        <location filename="../bitcoinstrings.cpp" line="78"/>
+        <source>Error loading blkindex.dat</source>
+        <translation>Errore caricamento blkindex.dat</translation>
+    </message>
+    <message>
+        <location filename="../bitcoinstrings.cpp" line="80"/>
+        <source>Error loading wallet.dat: Wallet corrupted</source>
+        <translation>Errore caricamento wallet.dat: Wallet corrotto</translation>
+    </message>
+    <message>
+        <location filename="../bitcoinstrings.cpp" line="82"/>
+        <source>Wallet needed to be rewritten: restart Bitcoin to complete</source>
+        <translation>Il portamonete deve essere riscritto: riavviare Bitcoin per completare</translation>
+    </message>
+    <message>
+        <location filename="../bitcoinstrings.cpp" line="15"/>
+        <source>Specify pid file (default: bitcoind.pid)</source>
+        <translation>Specifica il file pid (default: bitcoind.pid)
+</translation>
+    </message>
+    <message>
+        <location filename="../bitcoinstrings.cpp" line="20"/>
+        <source>Specify data directory</source>
+        <translation>Specifica la cartella dati
+</translation>
+    </message>
+    <message>
+        <location filename="../bitcoinstrings.cpp" line="26"/>
+        <source>Maintain at most &lt;n&gt; connections to peers (default: 125)</source>
+        <translation>Mantieni al massimo &lt;n&gt; connessioni ai peer (default: 125)</translation>
+    </message>
+    <message>
+        <location filename="../bitcoinstrings.cpp" line="27"/>
+        <source>Add a node to connect to and attempt to keep the connection open</source>
+        <translation type="unfinished">Elérendő csomópont megadása and attempt to keep the connection open</translation>
+    </message>
+    <message>
+        <location filename="../bitcoinstrings.cpp" line="28"/>
+        <source>Connect only to the specified node</source>
+        <translation>Connetti solo al nodo specificato
+</translation>
+    </message>
+    <message>
+        <location filename="../bitcoinstrings.cpp" line="34"/>
+        <source>Number of seconds to keep misbehaving peers from reconnecting (default: 86400)</source>
+        <translation>Numero di secondi di sospensione che i peer di cattiva qualità devono trascorrere prima di riconnettersi (default: 86400)</translation>
+    </message>
+    <message>
+        <location filename="../bitcoinstrings.cpp" line="37"/>
+        <source>Maximum per-connection receive buffer, &lt;n&gt;*1000 bytes (default: 10000)</source>
+        <translation>Buffer di ricezione massimo per connessione, &lt;n&gt;*1000 byte (default: 10000)</translation>
+    </message>
+    <message>
+        <location filename="../bitcoinstrings.cpp" line="39"/>
+        <source>Use Universal Plug and Play to map the listening port (default: 1)</source>
+        <translation type="unfinished">UPnP-használat engedélyezése a figyelő port feltérképezésénél (default: 1)</translation>
+    </message>
+    <message>
+        <location filename="../bitcoinstrings.cpp" line="40"/>
+        <source>Use Universal Plug and Play to map the listening port (default: 0)</source>
+        <translation type="unfinished">UPnP-használat engedélyezése a figyelő port feltérképezésénél (default: 0)</translation>
+    </message>
+    <message>
+        <location filename="../bitcoinstrings.cpp" line="42"/>
+        <source>Accept command line and JSON-RPC commands</source>
+        <translation>Accetta da linea di comando e da comandi JSON-RPC
+</translation>
+    </message>
+    <message>
+        <location filename="../bitcoinstrings.cpp" line="45"/>
+        <source>Output extra debugging information</source>
+        <translation>Produci informazioni extra utili al debug</translation>
+    </message>
+    <message>
+        <location filename="../bitcoinstrings.cpp" line="12"/>
+        <source>Get help for a command</source>
+        <translation>Aiuto su un comando
+</translation>
+    </message>
+    <message>
         <location filename="../bitcoinstrings.cpp" line="68"/>
         <source>Acceptable ciphers (default: TLSv1+HIGH:!SSLv2:!aNULL:!eNULL:!AH:!3DES:@STRENGTH)</source>
         <translation>Cifrari accettabili (default: TLSv1+HIGH:!SSLv2:!aNULL:!eNULL:!AH:!3DES:@STRENGTH)
 </translation>
     </message>
     <message>
-        <location filename="../bitcoinstrings.cpp" line="76"/>
-        <source>Error loading addr.dat</source>
-        <translation>Errore caricamento addr.dat</translation>
-    </message>
-    <message>
-        <location filename="../bitcoinstrings.cpp" line="82"/>
-        <source>Wallet needed to be rewritten: restart Bitcoin to complete</source>
-        <translation>Il portamonete deve essere riscritto: riavviare Bitcoin per completare</translation>
+        <location filename="../bitcoinstrings.cpp" line="66"/>
+        <source>Server certificate file (default: server.cert)</source>
+        <translation>File certificato del server (default: server.cert)
+</translation>
+    </message>
+    <message>
+        <location filename="../bitcoinstrings.cpp" line="67"/>
+        <source>Server private key (default: server.pem)</source>
+        <translation>Chiave privata del server (default: server.pem)
+</translation>
+    </message>
+    <message>
+        <location filename="../bitcoinstrings.cpp" line="71"/>
+        <source>This help message</source>
+        <translation>Questo messaggio di aiuto
+</translation>
+    </message>
+    <message>
+        <location filename="../bitcoinstrings.cpp" line="65"/>
+        <source>Use OpenSSL (https) for JSON-RPC connections</source>
+        <translation>Utilizzare OpenSSL (https) per le connessioni  JSON-RPC
+</translation>
+    </message>
+    <message>
+        <location filename="../bitcoinstrings.cpp" line="50"/>
+        <source>Password for JSON-RPC connections</source>
+        <translation>Password per connessioni JSON-RPC
+</translation>
     </message>
 </context>
 </TS>